{
  "sourceLanguage" : "en",
  "strings" : {
    "" : {

    },
    " as well as our " : {
      "comment" : "terms_privacy_template_2",
      "extractionState" : "stale",
      "localizations" : {
        "de" : {
          "stringUnit" : {
            "state" : "translated",
            "value" : " als auch unsere "
          }
        },
        "en" : {
          "stringUnit" : {
            "state" : "translated",
            "value" : " as well as our "
          }
        },
        "fr" : {
          "stringUnit" : {
            "state" : "translated",
            "value" : " ainsi que notre "
          }
        }
      }
    },
    "'%@' %@ as well as our %@ apply" : {
      "comment" : "charge_payment__disclaimer",
      "localizations" : {
        "de" : {
          "stringUnit" : {
            "state" : "translated",
            "value" : "'%1$@' %2$@ sowie unsere %3$@ gelten"
          }
        },
        "en" : {
          "stringUnit" : {
            "state" : "translated",
            "value" : "'%1$@' %2$@ as well as our %3$@ apply"
          }
        },
        "fr" : {
          "stringUnit" : {
            "state" : "translated",
            "value" : "'%1$@' %2$@ ainsi que %3$@ appliquer"
          }
        }
      }
    },
    "/kWh" : {
      "comment" : "kwh_label",
      "localizations" : {
        "de" : {
          "stringUnit" : {
            "state" : "translated",
            "value" : "/kWh"
          }
        },
        "en" : {
          "stringUnit" : {
            "state" : "translated",
            "value" : "/kWh"
          }
        },
        "fr" : {
          "stringUnit" : {
            "state" : "translated",
            "value" : "/kWh"
          }
        }
      }
    },
    "%@/kWh" : {
      "comment" : "campaign_banner__original_price_text",
      "extractionState" : "stale",
      "localizations" : {
        "de" : {
          "stringUnit" : {
            "state" : "translated",
            "value" : "%@/kWh"
          }
        },
        "en" : {
          "stringUnit" : {
            "state" : "translated",
            "value" : "%@/kWh"
          }
        },
        "fr" : {
          "stringUnit" : {
            "state" : "translated",
            "value" : "%@/kWh"
          }
        }
      }
    },
<<<<<<< HEAD
    "%@€/kWh" : {
      "comment" : "euros_kw_label",
      "extractionState" : "stale",
      "localizations" : {
        "de" : {
          "stringUnit" : {
            "state" : "translated",
            "value" : "%1$@€/kWh"
          }
        },
        "en" : {
          "stringUnit" : {
            "state" : "translated",
            "value" : "%1$@€/kWh"
          }
        },
        "fr" : {
          "stringUnit" : {
            "state" : "translated",
            "value" : "%1$@€/kWh"
          }
        }
      }
    },
    "%lld %%" : {
      "comment" : "progress_percentage_template",
      "extractionState" : "stale",
      "localizations" : {
        "de" : {
          "stringUnit" : {
            "state" : "translated",
            "value" : "%lld %%"
          }
        },
        "en" : {
          "stringUnit" : {
            "state" : "translated",
            "value" : "%lld %%"
          }
        },
        "fr" : {
          "stringUnit" : {
            "state" : "translated",
            "value" : "%lld %%"
          }
        }
      }
    },
    "+45 123 456 456" : {
      "comment" : "contact_phone",
      "extractionState" : "stale",
      "localizations" : {
        "de" : {
          "stringUnit" : {
            "state" : "translated",
            "value" : "+45 123 456 456"
          }
        },
        "en" : {
          "stringUnit" : {
            "state" : "translated",
            "value" : "+45 123 456 456"
          }
        },
        "fr" : {
          "stringUnit" : {
            "state" : "translated",
            "value" : "+45 123 456 456"
          }
        }
      }
    },
    "€" : {
      "comment" : "euros_label",
      "extractionState" : "stale",
      "localizations" : {
        "de" : {
          "stringUnit" : {
            "state" : "translated",
            "value" : "€"
          }
        },
        "en" : {
          "stringUnit" : {
            "state" : "translated",
            "value" : "€"
          }
        },
        "fr" : {
          "stringUnit" : {
            "state" : "translated",
            "value" : "€"
          }
        }
      }
    },
    "AC" : {
      "comment" : "ac_label",
      "localizations" : {
        "de" : {
          "stringUnit" : {
            "state" : "translated",
            "value" : "AC"
          }
        },
        "en" : {
          "stringUnit" : {
            "state" : "translated",
            "value" : "AC"
          }
        },
        "fr" : {
          "stringUnit" : {
            "state" : "translated",
            "value" : "AC"
          }
        }
      }
    },
    "Ad-hoc" : {
      "comment" : "campaign_banncampaign_banner__ad_hocer__ad_hoc",
      "localizations" : {
        "de" : {
          "stringUnit" : {
            "state" : "translated",
            "value" : "Ad-hoc"
          }
        },
        "en" : {
          "stringUnit" : {
            "state" : "translated",
            "value" : "Ad-hoc"
          }
        },
        "fr" : {
          "stringUnit" : {
            "state" : "translated",
            "value" : "Ad-hoc"
          }
        }
      }
=======
    "AC" : {

    },
    "Ad-hoc" : {

>>>>>>> 0ba7f591
    },
    "An error occurred" : {
      "comment" : "generic_error__title",
      "localizations" : {
        "de" : {
          "stringUnit" : {
            "state" : "translated",
            "value" : "Ein Fehler ist aufgetreten"
          }
        },
        "en" : {
          "stringUnit" : {
            "state" : "translated",
            "value" : "An error occurred"
          }
        },
        "fr" : {
          "stringUnit" : {
            "state" : "translated",
            "value" : "Une erreur s'est produite"
          }
        }
      }
    },
    "An unexpected error has occurred. Please try again or contact our support." : {
<<<<<<< HEAD
      "comment" : "generic_error_bottom_sheet__message",
      "localizations" : {
        "de" : {
          "stringUnit" : {
            "state" : "translated",
            "value" : "Ein unerwarteter Fehler ist aufgetreten. Bitte versuche es erneut oder kontaktiere unseren Support."
          }
        },
        "en" : {
          "stringUnit" : {
            "state" : "translated",
            "value" : "An unexpected error has occurred. Please try again or contact our support."
          }
        },
        "fr" : {
          "stringUnit" : {
            "state" : "translated",
            "value" : "Une erreur inattendue s'est produite. Veuillez réessayer ou contacter notre support utilisateur."
          }
        }
      }
    },
    "An unexpected error occurred." : {
      "comment" : "charge_session__unknown_error__message",
      "localizations" : {
        "de" : {
          "stringUnit" : {
            "state" : "translated",
            "value" : "Ein unerwarteter Fehler ist aufgetreten."
          }
        },
        "en" : {
          "stringUnit" : {
            "state" : "translated",
            "value" : "An unexpected error occurred."
          }
        },
        "fr" : {
          "stringUnit" : {
            "state" : "translated",
            "value" : "Une erreur inattendue s'est produite."
          }
        }
      }
=======

>>>>>>> 0ba7f591
    },
    "Apple Maps" : {
      "comment" : "apple_maps",
      "localizations" : {
        "de" : {
          "stringUnit" : {
            "state" : "translated",
            "value" : "Apple Karten"
          }
        },
        "en" : {
          "stringUnit" : {
            "state" : "translated",
            "value" : "Apple Maps"
          }
        },
        "fr" : {
          "stringUnit" : {
            "state" : "translated",
            "value" : "Cartes Apple"
          }
        }
      }
    },
    "Attempting to restore charge session." : {
<<<<<<< HEAD
      "comment" : "charge_session__restoratiojn__message",
      "localizations" : {
        "de" : {
          "stringUnit" : {
            "state" : "translated",
            "value" : "Versuch die Ladesitzung wiederherzustellen."
          }
        },
        "en" : {
          "stringUnit" : {
            "state" : "translated",
            "value" : "Attempting to restore charge session."
          }
        },
        "fr" : {
          "stringUnit" : {
            "state" : "translated",
            "value" : "Tentative de récupération de la session de recharge."
          }
        }
      }
    },
    "Authorization successful" : {
      "comment" : "authorization_successful",
      "localizations" : {
        "de" : {
          "stringUnit" : {
            "state" : "translated",
            "value" : "Anmeldung erfolgreich"
          }
        },
        "en" : {
          "stringUnit" : {
            "state" : "translated",
            "value" : "Authorization successful"
          }
        },
        "fr" : {
          "stringUnit" : {
            "state" : "translated",
            "value" : "Recharge autorisée"
          }
        }
      }
=======

    },
    "Authorization successful" : {

>>>>>>> 0ba7f591
    },
    "Available now" : {
      "comment" : "charge_point__availability__available",
      "localizations" : {
        "de" : {
          "stringUnit" : {
            "state" : "translated",
            "value" : "Jetzt verfügbar"
          }
        },
        "en" : {
          "stringUnit" : {
            "state" : "translated",
            "value" : "Available now"
          }
        },
        "fr" : {
          "stringUnit" : {
            "state" : "translated",
            "value" : "Disponible maintenant"
          }
        }
      }
    },
    "Back" : {
<<<<<<< HEAD
      "comment" : "back",
      "localizations" : {
        "de" : {
          "stringUnit" : {
            "state" : "translated",
            "value" : "Zurück"
          }
        },
        "en" : {
          "stringUnit" : {
            "state" : "translated",
            "value" : "Back"
          }
        },
        "fr" : {
          "stringUnit" : {
            "state" : "translated",
            "value" : "Retour"
          }
        }
      }
    },
    "Call" : {
      "comment" : "call",
      "localizations" : {
        "de" : {
          "stringUnit" : {
            "state" : "translated",
            "value" : "Anrufen"
          }
        },
        "en" : {
          "stringUnit" : {
            "state" : "translated",
            "value" : "Call"
          }
        },
        "fr" : {
          "stringUnit" : {
            "state" : "translated",
            "value" : "Appeler"
          }
        }
      }
=======

    },
    "Call" : {

>>>>>>> 0ba7f591
    },
    "Cancel" : {
      "comment" : "cancel",
      "localizations" : {
        "de" : {
          "stringUnit" : {
            "state" : "translated",
            "value" : "Abbrechen"
          }
        },
        "en" : {
          "stringUnit" : {
            "state" : "translated",
            "value" : "Cancel"
          }
        },
        "fr" : {
          "stringUnit" : {
            "state" : "translated",
            "value" : "Annuler"
          }
        }
      }
    },
    "Cannot fetch summary" : {
      "comment" : "charge_session__payment_summary_error",
      "localizations" : {
        "de" : {
          "stringUnit" : {
            "state" : "translated",
            "value" : "Zusammenfassung konnte nicht geladen werden"
          }
        },
        "en" : {
          "stringUnit" : {
            "state" : "translated",
            "value" : "Cannot fetch summary"
          }
        },
        "fr" : {
          "stringUnit" : {
            "state" : "translated",
            "value" : "Impossible de récupérer le résumé"
          }
        }
      }
    },
    "Charge" : {
<<<<<<< HEAD
      "comment" : "charge_label",
      "localizations" : {
        "de" : {
          "stringUnit" : {
            "state" : "translated",
            "value" : "Laden"
          }
        },
        "en" : {
          "stringUnit" : {
            "state" : "translated",
            "value" : "Charge"
          }
        },
        "fr" : {
          "stringUnit" : {
            "state" : "translated",
            "value" : "Recharger"
          }
        }
      }
    },
    "Charge at %@ from %@" : {
      "comment" : "campaign_banner__charge_at_station_text",
      "extractionState" : "stale",
      "localizations" : {
        "de" : {
          "stringUnit" : {
            "state" : "translated",
            "value" : "Lade an %1$@ ab %2$@"
          }
        },
        "en" : {
          "stringUnit" : {
            "state" : "translated",
            "value" : "Charge at %1$@ from %2$@"
          }
        },
        "fr" : {
          "stringUnit" : {
            "state" : "translated",
            "value" : "Charger à %1$@ depuis %2$@"
          }
        }
      }
    },
    "Charge at %@ station for " : {
      "comment" : "charge_at_station_placeholder",
      "extractionState" : "stale",
      "localizations" : {
        "de" : {
          "stringUnit" : {
            "state" : "translated",
            "value" : "Lade an der Station %1$@ für "
          }
        },
        "en" : {
          "stringUnit" : {
            "state" : "translated",
            "value" : "Charge at %1$@ station for "
          }
        },
        "fr" : {
          "stringUnit" : {
            "state" : "translated",
            "value" : "Charger à la station %1$@ pour "
          }
        }
      }
    },
    "Charge Now" : {
      "comment" : "discover_button",
      "localizations" : {
        "de" : {
          "stringUnit" : {
            "state" : "translated",
            "value" : "Jetzt Laden"
          }
        },
        "en" : {
          "stringUnit" : {
            "state" : "translated",
            "value" : "Charge Now"
          }
        },
        "fr" : {
          "stringUnit" : {
            "state" : "translated",
            "value" : "Charger"
          }
        }
      }
    },
    "Charge Session" : {
      "comment" : "charge_session__title",
      "localizations" : {
        "de" : {
          "stringUnit" : {
            "state" : "translated",
            "value" : "Ladevorgang"
          }
        },
        "en" : {
          "stringUnit" : {
            "state" : "translated",
            "value" : "Charge Session"
          }
        },
        "fr" : {
          "stringUnit" : {
            "state" : "translated",
            "value" : "Session de recharge"
          }
        }
      }
    },
    "Charge without registration" : {
      "comment" : "Charge without registration",
      "localizations" : {
        "de" : {
          "stringUnit" : {
            "state" : "translated",
            "value" : "Lade ohne Anmeldung"
          }
        },
        "en" : {
          "stringUnit" : {
            "state" : "translated",
            "value" : "Charge without registration"
          }
        },
        "fr" : {
          "stringUnit" : {
            "state" : "translated",
            "value" : "Recharger sans inscription"
          }
        }
      }
    },
    "Charger is awake!\nStarting session with the charger." : {
      "comment" : "charge_session__connection_initial_success__message",
      "localizations" : {
        "de" : {
          "stringUnit" : {
            "state" : "translated",
            "value" : "Ladepunkt ist Aktiv.\nLadevorgang wird eingeleitet."
          }
        },
        "en" : {
          "stringUnit" : {
            "state" : "translated",
            "value" : "Charger is awake!\nStarting session with the charger."
          }
        },
        "fr" : {
          "stringUnit" : {
            "state" : "translated",
            "value" : "La borne est disponible!\nLancement de la recharge."
          }
        }
      }
    },
    "Charging duration" : {
      "comment" : "charging_duration_label",
      "localizations" : {
        "de" : {
          "stringUnit" : {
            "state" : "translated",
            "value" : "Ladezeit"
          }
        },
        "en" : {
          "stringUnit" : {
            "state" : "translated",
            "value" : "Charging duration"
          }
        },
        "fr" : {
          "stringUnit" : {
            "state" : "translated",
            "value" : "Durée de recharge"
          }
        }
      }
    },
    "Charging session is active" : {
      "comment" : "charging_session_active_title",
      "extractionState" : "stale",
      "localizations" : {
        "de" : {
          "stringUnit" : {
            "state" : "translated",
            "value" : "Ladevorgang aktiv"
          }
        },
        "en" : {
          "stringUnit" : {
            "state" : "translated",
            "value" : "Charging session is active"
          }
        },
        "fr" : {
          "stringUnit" : {
            "state" : "translated",
            "value" : "Recharge en cours"
          }
        }
      }
    },
    "Charging…" : {
      "comment" : "charging_label",
      "localizations" : {
        "de" : {
          "stringUnit" : {
            "state" : "translated",
            "value" : "Lädt…"
          }
        },
        "en" : {
          "stringUnit" : {
            "state" : "translated",
            "value" : "Charging…"
          }
        },
        "fr" : {
          "stringUnit" : {
            "state" : "translated",
            "value" : "Recharge…"
          }
        }
      }
=======

    },
    "Charge Now" : {

    },
    "Charge Session" : {

    },
    "Charge without registration" : {

    },
    "Charger is awake!\nStarting session with the charger." : {

    },
    "Charging duration" : {

    },
    "Charging…" : {

>>>>>>> 0ba7f591
    },
    "Checking for current price.\nWe're almost there!" : {

    },
    "Close" : {
      "comment" : "close",
      "localizations" : {
        "de" : {
          "stringUnit" : {
            "state" : "translated",
            "value" : "Schließen"
          }
        },
        "en" : {
          "stringUnit" : {
            "state" : "translated",
            "value" : "Close"
          }
        },
        "fr" : {
          "stringUnit" : {
            "state" : "translated",
            "value" : "Fermer"
          }
        }
      }
    },
    "Connect your electric vehicle now and start the charging process." : {
<<<<<<< HEAD
      "comment" : "connect_vehicle",
      "localizations" : {
        "de" : {
          "stringUnit" : {
            "state" : "translated",
            "value" : "Bitte verbinde dein Elektroauto mit der Ladestation und starte den Ladevorgang."
          }
        },
        "en" : {
          "stringUnit" : {
            "state" : "translated",
            "value" : "Connect your electric vehicle now and start the charging process."
          }
        },
        "fr" : {
          "stringUnit" : {
            "state" : "translated",
            "value" : "Connectez votre véhicule électrique maintenant et lancez la recharge."
          }
        }
      }
    },
    "Contact Web Support Agent" : {
      "comment" : "contact_support_agent",
      "localizations" : {
        "de" : {
          "stringUnit" : {
            "state" : "translated",
            "value" : "Support Agenten kontaktieren"
          }
        },
        "en" : {
          "stringUnit" : {
            "state" : "translated",
            "value" : "Contact Web Support Agent"
          }
        },
        "fr" : {
          "stringUnit" : {
            "state" : "translated",
            "value" : "Contacter le support en ligne"
          }
        }
      }
=======

    },
    "Contact Web Support Agent" : {

>>>>>>> 0ba7f591
    },
    "CPO" : {
      "comment" : "cpo_label",
      "localizations" : {
        "de" : {
          "stringUnit" : {
            "state" : "translated",
            "value" : "CPO"
          }
        },
        "en" : {
          "stringUnit" : {
            "state" : "translated",
            "value" : "CPO"
          }
        },
        "fr" : {
          "stringUnit" : {
            "state" : "translated",
            "value" : "CPO"
          }
        }
      }
    },
    "DC" : {
<<<<<<< HEAD
      "comment" : "dc_label",
      "localizations" : {
        "de" : {
          "stringUnit" : {
            "state" : "translated",
            "value" : "DC"
          }
        },
        "en" : {
          "stringUnit" : {
            "state" : "translated",
            "value" : "DC"
          }
        },
        "fr" : {
          "stringUnit" : {
            "state" : "translated",
            "value" : "DC"
          }
        }
      }
=======

>>>>>>> 0ba7f591
    },
    "Done" : {
      "comment" : "done_label",
      "localizations" : {
        "de" : {
          "stringUnit" : {
            "state" : "translated",
            "value" : "Fertig"
          }
        },
        "en" : {
          "stringUnit" : {
            "state" : "translated",
            "value" : "Done"
          }
        },
        "fr" : {
          "stringUnit" : {
            "state" : "translated",
            "value" : "Terminé"
          }
        }
      }
    },
    "E-Mail" : {
      "comment" : "email",
      "localizations" : {
        "de" : {
          "stringUnit" : {
            "state" : "translated",
            "value" : "E-Mail"
          }
        },
        "en" : {
          "stringUnit" : {
            "state" : "translated",
            "value" : "E-Mail"
          }
        },
        "fr" : {
          "stringUnit" : {
            "state" : "translated",
            "value" : "Email"
          }
        }
      }
    },
    "End charge session" : {
<<<<<<< HEAD
      "comment" : "charge_session__error__end_session",
      "localizations" : {
        "de" : {
          "stringUnit" : {
            "state" : "translated",
            "value" : "Ladevorgang beenden"
          }
        },
        "en" : {
          "stringUnit" : {
            "state" : "translated",
            "value" : "End charge session"
          }
        },
        "fr" : {
          "stringUnit" : {
            "state" : "translated",
            "value" : "Terminer la session"
          }
        }
      }
    },
    "Ended" : {
      "comment" : "deal_ended",
      "localizations" : {
        "de" : {
          "stringUnit" : {
            "state" : "translated",
            "value" : "Beendet"
          }
        },
        "en" : {
          "stringUnit" : {
            "state" : "translated",
            "value" : "Ended"
          }
        },
        "fr" : {
          "stringUnit" : {
            "state" : "translated",
            "value" : "Terminé"
          }
        }
      }
=======

    },
    "Ended" : {

>>>>>>> 0ba7f591
    },
    "Energy" : {
      "comment" : "energy_label",
      "localizations" : {
        "de" : {
          "stringUnit" : {
            "state" : "translated",
            "value" : "Energie"
          }
        },
        "en" : {
          "stringUnit" : {
            "state" : "translated",
            "value" : "Energy"
          }
        },
        "fr" : {
          "stringUnit" : {
            "state" : "translated",
            "value" : "Énergie"
          }
        }
      }
    },
<<<<<<< HEAD
    "Error…" : {
      "comment" : "error_label",
      "extractionState" : "stale",
      "localizations" : {
        "de" : {
          "stringUnit" : {
            "state" : "translated",
            "value" : "Fehler…"
          }
        },
        "en" : {
          "stringUnit" : {
            "state" : "translated",
            "value" : "Error…"
          }
        },
        "fr" : {
          "stringUnit" : {
            "state" : "translated",
            "value" : "Erreur…"
          }
        }
      }
    },
=======
>>>>>>> 0ba7f591
    "EVSE ID:" : {
      "comment" : "code_label",
      "localizations" : {
        "de" : {
          "stringUnit" : {
            "state" : "translated",
            "value" : "EVSE ID:"
          }
        },
        "en" : {
          "stringUnit" : {
            "state" : "translated",
            "value" : "EVSE ID:"
          }
        },
        "fr" : {
          "stringUnit" : {
            "state" : "translated",
            "value" : "EVSE ID:"
          }
        }
      }
    },
<<<<<<< HEAD
    "export__ios" : {
      "comment" : "export__ios",
      "extractionState" : "stale",
      "localizations" : {
        "de" : {
          "stringUnit" : {
            "state" : "translated",
            "value" : "export__ios"
          }
        },
        "en" : {
          "stringUnit" : {
            "state" : "translated",
            "value" : "export__ios"
          }
        },
        "fr" : {
          "stringUnit" : {
            "state" : "translated",
            "value" : "export__ios"
          }
        }
      }
    },
    "Failed to load charge session details" : {
      "comment" : "campaign_banner__charge_session__failed_to_load__text",
      "localizations" : {
        "de" : {
          "stringUnit" : {
            "state" : "translated",
            "value" : "Ladevorgang konnte nicht geladen werden"
          }
        },
        "en" : {
          "stringUnit" : {
            "state" : "translated",
            "value" : "Failed to load charge session details"
          }
        },
        "fr" : {
          "stringUnit" : {
            "state" : "translated",
            "value" : "Échec du chargement des détails de la session de recharge"
          }
        }
      }
    },
    "Failed to load offer" : {
      "comment" : "campaign_banner__deal_loading_error__text",
      "localizations" : {
        "de" : {
          "stringUnit" : {
            "state" : "translated",
            "value" : "Angebot konnte nicht geladen werden"
          }
        },
        "en" : {
          "stringUnit" : {
            "state" : "translated",
            "value" : "Failed to load offer"
          }
        },
        "fr" : {
          "stringUnit" : {
            "state" : "translated",
            "value" : "Impossible de charger l'offre"
          }
        }
      }
    },
    "From %@/kWh" : {
      "comment" : "campaign_banner__current_price_text",
      "localizations" : {
        "de" : {
          "stringUnit" : {
            "state" : "translated",
            "value" : "Ab %@/kWh"
          }
        },
        "en" : {
          "stringUnit" : {
            "state" : "translated",
            "value" : "From %@/kWh"
          }
        },
        "fr" : {
          "stringUnit" : {
            "state" : "translated",
            "value" : "Depuis %@/kWh"
          }
        }
      }
=======
    "Failed to load offer" : {

    },
    "Friday" : {

    },
    "from %@" : {

    },
    "Get in touch with %@s team. You can do so immediately via WhatsApp or E-mail." : {

>>>>>>> 0ba7f591
    },
    "Get in touch with %@s team. You can do so immediately via WhatsApp or E-mail." : {
      "comment" : "support_subtitle",
      "localizations" : {
        "de" : {
          "stringUnit" : {
            "state" : "translated",
            "value" : "Nimm Kontakt mit dem %@ Team auf, dies funktioniert über WhatsApp oder E-Mail."
          }
        },
        "en" : {
          "stringUnit" : {
            "state" : "translated",
            "value" : "Get in touch with %@s team. You can do so immediately via WhatsApp or E-mail."
          }
        },
        "fr" : {
          "stringUnit" : {
            "state" : "translated",
            "value" : "Communiquez avec l'équipe %@. Vous pouvez le faire immédiatement via WhatsApp ou Email."
          }
        }
      }
    },
<<<<<<< HEAD
    "Google Maps" : {
      "comment" : "google_maps",
      "localizations" : {
        "de" : {
          "stringUnit" : {
            "state" : "translated",
            "value" : "Google Maps"
          }
        },
        "en" : {
          "stringUnit" : {
            "state" : "translated",
            "value" : "Google Maps"
          }
        },
        "fr" : {
          "stringUnit" : {
            "state" : "translated",
            "value" : "Google Maps"
          }
        }
      }
    },
=======
>>>>>>> 0ba7f591
    "Help & Support" : {
      "comment" : "help_support_heading",
      "localizations" : {
        "de" : {
          "stringUnit" : {
            "state" : "translated",
            "value" : "Hilfe und Support"
          }
        },
        "en" : {
          "stringUnit" : {
            "state" : "translated",
            "value" : "Help & Support"
          }
        },
        "fr" : {
          "stringUnit" : {
            "state" : "translated",
            "value" : "Aide & Support"
          }
        }
      }
    },
    "Is the charge point locked?" : {
      "comment" : "is_charging_label",
      "localizations" : {
        "de" : {
          "stringUnit" : {
            "state" : "translated",
            "value" : "Ist die Station verriegelt?"
          }
        },
        "en" : {
          "stringUnit" : {
            "state" : "translated",
            "value" : "Is the charge point locked?"
          }
        },
        "fr" : {
          "stringUnit" : {
            "state" : "translated",
            "value" : "Le point de charge est-il verrouillé?"
          }
        }
      }
    },
    "kW" : {
      "comment" : "kw_label",
      "extractionState" : "stale",
      "localizations" : {
        "de" : {
          "stringUnit" : {
            "state" : "translated",
            "value" : "kW"
          }
        },
        "en" : {
          "stringUnit" : {
            "state" : "translated",
            "value" : "kW"
          }
        },
        "fr" : {
          "stringUnit" : {
            "state" : "translated",
            "value" : "kW"
          }
        }
      }
    },
<<<<<<< HEAD
    "kWh charged" : {
      "comment" : "kilowatts_charged_label",
      "localizations" : {
        "de" : {
          "stringUnit" : {
            "state" : "translated",
            "value" : "kWh geladen"
          }
        },
        "en" : {
          "stringUnit" : {
            "state" : "translated",
            "value" : "kWh charged"
          }
        },
        "fr" : {
          "stringUnit" : {
            "state" : "translated",
            "value" : "kWh rechargés"
          }
        }
      }
    },
    "Later" : {

    },
    "Loading data…" : {
      "comment" : "campaign_banner__loading__text",
      "extractionState" : "stale",
      "localizations" : {
        "de" : {
          "stringUnit" : {
            "state" : "translated",
            "value" : "Daten werden geladen…"
          }
        },
        "en" : {
          "stringUnit" : {
            "state" : "translated",
            "value" : "Loading data…"
          }
        },
        "fr" : {
          "stringUnit" : {
            "state" : "translated",
            "value" : "Chargement des données…"
          }
        }
      }
    },
    "Manage your current charge session" : {
      "comment" : "campaign_banner__active_session_text",
      "localizations" : {
        "de" : {
          "stringUnit" : {
            "state" : "translated",
            "value" : "Ladevorgang verwalten"
          }
        },
        "en" : {
          "stringUnit" : {
            "state" : "translated",
            "value" : "Manage your current charge session"
          }
        },
        "fr" : {
          "stringUnit" : {
            "state" : "translated",
            "value" : "Gérer la charge"
          }
        }
      }
    },
    "Need help or want to give us feedback?" : {
      "comment" : "support_title",
      "localizations" : {
        "de" : {
          "stringUnit" : {
            "state" : "translated",
            "value" : "Benötigst du Hilfe oder möchtest du uns Feedback geben?"
          }
        },
        "en" : {
          "stringUnit" : {
            "state" : "translated",
            "value" : "Need help or want to give us feedback?"
          }
        },
        "fr" : {
          "stringUnit" : {
            "state" : "translated",
            "value" : "Besoin d'aide ou souhaitez nous faire part de vos commentaires?"
          }
        }
      }
    },
    "No charge points available" : {
      "comment" : "no_charge_points_available",
      "extractionState" : "stale",
      "localizations" : {
        "de" : {
          "stringUnit" : {
            "state" : "translated",
            "value" : "Keine Ladepunkte verfügbar"
          }
        },
        "en" : {
          "stringUnit" : {
            "state" : "translated",
            "value" : "No charge points available"
          }
        },
        "fr" : {
          "stringUnit" : {
            "state" : "translated",
            "value" : "Pas de points de charge disponibles"
          }
        }
      }
    },
    "No Charge Session" : {
      "comment" : "charge_session_not_found",
      "localizations" : {
        "de" : {
          "stringUnit" : {
            "state" : "translated",
            "value" : "Kein aktiver Ladevorgang"
          }
        },
        "en" : {
          "stringUnit" : {
            "state" : "translated",
            "value" : "No Charge Session"
          }
        },
        "fr" : {
          "stringUnit" : {
            "state" : "translated",
            "value" : "Pas de session active"
          }
        }
      }
    },
    "No offer found" : {
      "comment" : "campaign_banner__no_data_text",
      "localizations" : {
        "de" : {
          "stringUnit" : {
            "state" : "translated",
            "value" : "Kein Angebot gefunden"
          }
        },
        "en" : {
          "stringUnit" : {
            "state" : "translated",
            "value" : "No offer found"
          }
        },
        "fr" : {
          "stringUnit" : {
            "state" : "translated",
            "value" : "Pas d'offre trouvée"
          }
        }
      }
    },
    "Occupied" : {
      "comment" : "charge_point__availability__occupied",
      "localizations" : {
        "de" : {
          "stringUnit" : {
            "state" : "translated",
            "value" : "Belegt"
          }
        },
        "en" : {
          "stringUnit" : {
            "state" : "translated",
            "value" : "Occupied"
          }
        },
        "fr" : {
          "stringUnit" : {
            "state" : "translated",
            "value" : "Occupé"
          }
        }
      }
    },
    "Offer ends in " : {
      "comment" : "offer_ends_in",
      "localizations" : {
        "de" : {
          "stringUnit" : {
            "state" : "translated",
            "value" : "Angebot endet in "
          }
        },
        "en" : {
          "stringUnit" : {
            "state" : "translated",
            "value" : "Offer ends in "
          }
        },
        "fr" : {
          "stringUnit" : {
            "state" : "translated",
            "value" : "Se termine dans "
          }
        }
      }
=======
    "Later" : {

    },
    "Loading" : {

    },
    "Loading charge point details" : {

    },
    "Location" : {

    },
    "Manage your current charge session" : {

    },
    "Message" : {

    },
    "Monday" : {

    },
    "Need help or want to give us feedback?" : {

>>>>>>> 0ba7f591
    },
    "Offer ends in %@ days" : {
      "comment" : "ends_in_days_placeholder",
      "extractionState" : "stale",
      "localizations" : {
        "de" : {
          "stringUnit" : {
            "state" : "translated",
            "value" : "Angebot endet in %1$@ Tagen"
          }
        },
        "en" : {
          "stringUnit" : {
            "state" : "translated",
            "value" : "Offer ends in %1$@ days"
          }
        },
        "fr" : {
          "stringUnit" : {
            "state" : "translated",
            "value" : "L’offre se termine dans %1$@ jours"
          }
        }
      }
    },
<<<<<<< HEAD
    "Offer ends in %@h %@m" : {
      "comment" : "ends_in_hours_placeholder",
      "extractionState" : "stale",
      "localizations" : {
        "de" : {
          "stringUnit" : {
            "state" : "translated",
            "value" : "Angebot endet in %1$@h %2$@m"
          }
        },
        "en" : {
          "stringUnit" : {
            "state" : "translated",
            "value" : "Offer ends in %1$@h %2$@m"
          }
        },
        "fr" : {
          "stringUnit" : {
            "state" : "translated",
            "value" : "L’offre se termine dans %1$@h %2$@m"
          }
        }
      }
=======
    "No offer found" : {

>>>>>>> 0ba7f591
    },
    "Offer ends in %@m %@s" : {
      "comment" : "ends_in_minutes_placeholder",
      "extractionState" : "stale",
      "localizations" : {
        "de" : {
          "stringUnit" : {
            "state" : "translated",
            "value" : "Angebot endet in %1$@m %2$@s"
          }
        },
        "en" : {
          "stringUnit" : {
            "state" : "translated",
            "value" : "Offer ends in %1$@m %2$@s"
          }
        },
        "fr" : {
          "stringUnit" : {
            "state" : "translated",
            "value" : "L’offre se termine dans %1$@m %2$@s"
          }
        }
      }
    },
    "Offer ends in %@s" : {
      "comment" : "ends_in_seconds_placeholder",
      "extractionState" : "stale",
      "localizations" : {
        "de" : {
          "stringUnit" : {
            "state" : "translated",
            "value" : "Angebot endet in %1$@s"
          }
        },
        "en" : {
          "stringUnit" : {
            "state" : "translated",
            "value" : "Offer ends in %1$@s"
          }
        },
        "fr" : {
          "stringUnit" : {
            "state" : "translated",
            "value" : "L’offre se termine dans %1$@s"
          }
        }
      }
    },
    "Offer has ended" : {
      "comment" : "deal_expired_label",
      "extractionState" : "stale",
      "localizations" : {
        "de" : {
          "stringUnit" : {
            "state" : "translated",
            "value" : "Angebot ist abgelaufen"
          }
        },
        "en" : {
          "stringUnit" : {
            "state" : "translated",
            "value" : "Offer has ended"
          }
        },
        "fr" : {
          "stringUnit" : {
            "state" : "translated",
            "value" : "L'offre est terminée"
          }
        }
      }
    },
    "Oh, that didn't work out!" : {
<<<<<<< HEAD
      "comment" : "generic_error_bottom_sheet__title",
      "localizations" : {
        "de" : {
          "stringUnit" : {
            "state" : "translated",
            "value" : "Oh, das hat nicht funktioniert!"
          }
        },
        "en" : {
          "stringUnit" : {
            "state" : "translated",
            "value" : "Oh, that didn't work out!"
          }
        },
        "fr" : {
          "stringUnit" : {
            "state" : "translated",
            "value" : "Oh, cela n'a pas fonctionné!"
          }
        }
      }
    },
    "Open with" : {
      "comment" : "open_with",
      "localizations" : {
        "de" : {
          "stringUnit" : {
            "state" : "translated",
            "value" : "Öffnen mit"
          }
        },
        "en" : {
          "stringUnit" : {
            "state" : "translated",
            "value" : "Open with"
          }
        },
        "fr" : {
          "stringUnit" : {
            "state" : "translated",
            "value" : "Ouvrir avec"
          }
        }
      }
    },
    "Our Terms of Service and Charging as well as our Privacy Policy apply" : {
      "comment" : "terms_and_conditions_text",
      "extractionState" : "stale",
      "localizations" : {
        "de" : {
          "stringUnit" : {
            "state" : "translated",
            "value" : "Es gelten unsere Nutzungs- und Ladebedingungen sowie unsere Datenschutzbestimmungen."
          }
        },
        "en" : {
          "stringUnit" : {
            "state" : "translated",
            "value" : "Our Terms of Service and Charging as well as our Privacy Policy apply"
          }
        },
        "fr" : {
          "stringUnit" : {
            "state" : "translated",
            "value" : "Nos conditions d'utilisation et de facturation ainsi que notre politique de confidentialité s'appliquent"
          }
        }
      }
=======

    },
    "Open with" : {

    },
    "Other" : {

>>>>>>> 0ba7f591
    },
    "Out of service" : {
      "comment" : "charge_point__availability__out_of_service",
      "localizations" : {
        "de" : {
          "stringUnit" : {
            "state" : "translated",
            "value" : "Außer Betrieb"
          }
        },
        "en" : {
          "stringUnit" : {
            "state" : "translated",
            "value" : "Out of service"
          }
        },
        "fr" : {
          "stringUnit" : {
            "state" : "translated",
            "value" : "Hors service"
          }
        }
      }
    },
    "Pay Now" : {
      "comment" : "pay_with_credit_card_button__short",
      "localizations" : {
        "de" : {
          "stringUnit" : {
            "state" : "translated",
            "value" : "Jetzt bezahlen"
          }
        },
        "en" : {
          "stringUnit" : {
            "state" : "translated",
            "value" : "Pay Now"
          }
        },
        "fr" : {
          "stringUnit" : {
            "state" : "translated",
            "value" : "Payer maintenant"
          }
        }
      }
    },
    "Pay with Apple Pay" : {
      "comment" : "apple_pay_button",
      "extractionState" : "stale",
      "localizations" : {
        "de" : {
          "stringUnit" : {
            "state" : "translated",
            "value" : "Mit Apple Pay bezahlen"
          }
        },
        "en" : {
          "stringUnit" : {
            "state" : "translated",
            "value" : "Pay with Apple Pay"
          }
        },
        "fr" : {
          "stringUnit" : {
            "state" : "translated",
            "value" : "Payer avec Apple Pay"
          }
        }
      }
    },
    "Pay with Credit Card" : {
      "comment" : "pay_with_credit_card_button",
      "localizations" : {
        "de" : {
          "stringUnit" : {
            "state" : "translated",
            "value" : "Mit Kreditkarte zahlen"
          }
        },
        "en" : {
          "stringUnit" : {
            "state" : "translated",
            "value" : "Pay with Credit Card"
          }
        },
        "fr" : {
          "stringUnit" : {
            "state" : "translated",
            "value" : "Payer par carte bancaire"
          }
        }
      }
    },
    "Pay with Google Pay" : {
      "comment" : "google_pay_button",
      "extractionState" : "stale",
      "localizations" : {
        "de" : {
          "stringUnit" : {
            "state" : "translated",
            "value" : "Mit Google Pay bezahlen"
          }
        },
        "en" : {
          "stringUnit" : {
            "state" : "translated",
            "value" : "Pay with Google Pay"
          }
        },
        "fr" : {
          "stringUnit" : {
            "state" : "translated",
            "value" : "Payer avec Google Pay"
          }
        }
      }
    },
    "Payment expired" : {
      "comment" : "charge_session__unauthorized_error__title",
      "localizations" : {
        "de" : {
          "stringUnit" : {
            "state" : "translated",
            "value" : "Zahlung abgelaufen"
          }
        },
        "en" : {
          "stringUnit" : {
            "state" : "translated",
            "value" : "Payment expired"
          }
        },
        "fr" : {
          "stringUnit" : {
            "state" : "translated",
            "value" : "Paiement expiré"
          }
        }
      }
    },
    "Payment Summary" : {
      "comment" : "charge_session__payment_summary_loading__title",
      "localizations" : {
        "de" : {
          "stringUnit" : {
            "state" : "translated",
            "value" : "Zusammenfassung"
          }
        },
        "en" : {
          "stringUnit" : {
            "state" : "translated",
            "value" : "Payment Summary"
          }
        },
        "fr" : {
          "stringUnit" : {
            "state" : "translated",
            "value" : "Résumé du paiement"
          }
        }
      }
    },
    "Please end charging manually" : {
      "comment" : "charge_session__stop_failed_title",
      "localizations" : {
        "de" : {
          "stringUnit" : {
            "state" : "translated",
            "value" : "Bitte beende den Ladevorgang manuell"
          }
        },
        "en" : {
          "stringUnit" : {
            "state" : "translated",
            "value" : "Please end charging manually"
          }
        },
        "fr" : {
          "stringUnit" : {
            "state" : "translated",
            "value" : "Veuillez terminer la recharge manuellement"
          }
        }
      }
    },
    "Please stop charging manually by removing the charging cable first from your car and then from the charging station.\n\nWe will analyze the problem and try to solve it together with the operator of the charging station." : {
      "comment" : "charge_session__stop_failed_message",
      "localizations" : {
        "de" : {
          "stringUnit" : {
            "state" : "translated",
            "value" : "Bitte beende das Laden manuell, indem du das Ladekabel zunächst aus deinem Auto und dann aus der Ladesäule entfernst.\n\nWir werden das Problem analysieren und versuchen gemeinsam mit dem Betreiber der Säule zu lösen."
          }
        },
        "en" : {
          "stringUnit" : {
            "state" : "translated",
            "value" : "Please stop charging manually by removing the charging cable first from your car and then from the charging station.\n\nWe will analyze the problem and try to solve it together with the operator of the charging station."
          }
        },
        "fr" : {
          "stringUnit" : {
            "state" : "translated",
            "value" : "Veuillez arrêter la recharge manuellement en débranchant d'abord le câble de votre voiture, ensuite de la borne."
          }
        }
      }
    },
    "Please try again." : {

    },
    "Plug in your charging cable" : {
      "comment" : "help_unlock_item_2",
      "localizations" : {
        "de" : {
          "stringUnit" : {
            "state" : "translated",
            "value" : "Ladekabel einstecken"
          }
        },
        "en" : {
          "stringUnit" : {
            "state" : "translated",
            "value" : "Plug in your charging cable"
          }
        },
        "fr" : {
          "stringUnit" : {
            "state" : "translated",
            "value" : "Branchez votre câble de recharge"
          }
        }
      }
    },
    "Powered by" : {
      "comment" : "powered_by_label",
      "localizations" : {
        "de" : {
          "stringUnit" : {
            "state" : "translated",
            "value" : "Ermöglicht durch"
          }
        },
        "en" : {
          "stringUnit" : {
            "state" : "translated",
            "value" : "Powered by"
          }
        },
        "fr" : {
          "stringUnit" : {
            "state" : "translated",
            "value" : "Propulsé par"
          }
        }
      }
    },
    "Preparing" : {
      "comment" : "charge_session__activation_loading__title",
      "localizations" : {
        "de" : {
          "stringUnit" : {
            "state" : "translated",
            "value" : "Wird initialisiert"
          }
        },
        "en" : {
          "stringUnit" : {
            "state" : "translated",
            "value" : "Preparing"
          }
        },
        "fr" : {
          "stringUnit" : {
            "state" : "translated",
            "value" : "Préparation"
          }
        }
      }
    },
    "Privacy Policy" : {
      "comment" : "privacy_policy_label",
      "localizations" : {
        "de" : {
          "stringUnit" : {
            "state" : "translated",
            "value" : "Datenschutzerklärung"
          }
        },
        "en" : {
          "stringUnit" : {
            "state" : "translated",
            "value" : "Privacy Policy"
          }
        },
        "fr" : {
          "stringUnit" : {
            "state" : "translated",
            "value" : "Politique de confidentialité"
          }
        }
      }
    },
    "Reaching out to the charger.\nPlease bear with us for a moment." : {
      "comment" : "charge_session__activation_loading__message",
      "localizations" : {
        "de" : {
          "stringUnit" : {
            "state" : "translated",
            "value" : "Verbindung zum Ladepunkt wird hergestellt.\nBitte etwas Geduld."
          }
        },
        "en" : {
          "stringUnit" : {
            "state" : "translated",
            "value" : "Reaching out to the charger.\nPlease bear with us for a moment."
          }
        },
        "fr" : {
          "stringUnit" : {
            "state" : "translated",
            "value" : "Connexion au chargeur en cours.\nVeuillez patienter un instant."
          }
        }
      }
    },
    "Restoring session" : {
      "comment" : "charge_session__restoration__title",
      "localizations" : {
        "de" : {
          "stringUnit" : {
            "state" : "translated",
            "value" : "Ladesitzung wird wiederhergestellt"
          }
        },
        "en" : {
          "stringUnit" : {
            "state" : "translated",
            "value" : "Restoring session"
          }
        },
        "fr" : {
          "stringUnit" : {
            "state" : "translated",
            "value" : "Restauration de la session"
          }
        }
      }
    },
    "Route" : {
<<<<<<< HEAD
      "comment" : "route_label",
      "localizations" : {
        "de" : {
          "stringUnit" : {
            "state" : "translated",
            "value" : "Route"
          }
        },
        "en" : {
          "stringUnit" : {
            "state" : "translated",
            "value" : "Route"
          }
        },
        "fr" : {
          "stringUnit" : {
            "state" : "translated",
            "value" : "Itinéraire"
          }
        }
      }
=======

    },
    "Saturday" : {

>>>>>>> 0ba7f591
    },
    "Select charge point" : {
      "comment" : "select_charge_point_label",
      "localizations" : {
        "de" : {
          "stringUnit" : {
            "state" : "translated",
            "value" : "Ladepunkt wählen"
          }
        },
        "en" : {
          "stringUnit" : {
            "state" : "translated",
            "value" : "Select charge point"
          }
        },
        "fr" : {
          "stringUnit" : {
            "state" : "translated",
            "value" : "Sélectionner un point de charge"
          }
        }
      }
    },
    "Server error" : {
<<<<<<< HEAD
      "comment" : "charge_session__unknown_error__title",
      "localizations" : {
        "de" : {
          "stringUnit" : {
            "state" : "translated",
            "value" : "Server Fehler"
          }
        },
        "en" : {
          "stringUnit" : {
            "state" : "translated",
            "value" : "Server error"
          }
        },
        "fr" : {
          "stringUnit" : {
            "state" : "translated",
            "value" : "Erreur serveur"
          }
        }
      }
=======

>>>>>>> 0ba7f591
    },
    "Sign in" : {

    },
    "Site" : {
      "comment" : "site",
      "extractionState" : "stale",
      "localizations" : {
        "de" : {
          "stringUnit" : {
            "state" : "translated",
            "value" : "Station"
          }
        },
        "en" : {
          "stringUnit" : {
            "state" : "translated",
            "value" : "Site"
          }
        },
        "fr" : {
          "stringUnit" : {
            "state" : "translated",
            "value" : "Site"
          }
        }
      }
    },
    "Start" : {
      "comment" : "start_label",
      "localizations" : {
        "de" : {
          "stringUnit" : {
            "state" : "translated",
            "value" : "Starten"
          }
        },
        "en" : {
          "stringUnit" : {
            "state" : "translated",
            "value" : "Start"
          }
        },
        "fr" : {
          "stringUnit" : {
            "state" : "translated",
            "value" : "Démarrer"
          }
        }
      }
    },
    "Start charging before the offer ends & get the full discount!" : {
      "comment" : "charging_discont_banner_label",
      "localizations" : {
        "de" : {
          "stringUnit" : {
            "state" : "translated",
            "value" : "Lade bevor das Angebot ausläuft und erhalte den vollen Rabatt!"
          }
        },
        "en" : {
          "stringUnit" : {
            "state" : "translated",
            "value" : "Start charging before the offer ends & get the full discount!"
          }
        },
        "fr" : {
          "stringUnit" : {
            "state" : "translated",
            "value" : "Commencez à recharger avant la fin de l’offre pour profiter de la remise complète!"
          }
        }
      }
    },
    "Start charging process" : {
      "comment" : "start_charging_process",
      "localizations" : {
        "de" : {
          "stringUnit" : {
            "state" : "translated",
            "value" : "Ladevorgang starten"
          }
        },
        "en" : {
          "stringUnit" : {
            "state" : "translated",
            "value" : "Start charging process"
          }
        },
        "fr" : {
          "stringUnit" : {
            "state" : "translated",
            "value" : "Démarrer la recharge"
          }
        }
      }
    },
    "Start your charging session to unlock the charge point" : {
      "comment" : "help_unlock_item_1",
      "localizations" : {
        "de" : {
          "stringUnit" : {
            "state" : "translated",
            "value" : "Starte das Laden um die Ladepunkt zu entsperren"
          }
        },
        "en" : {
          "stringUnit" : {
            "state" : "translated",
            "value" : "Start your charging session to unlock the charge point"
          }
        },
        "fr" : {
          "stringUnit" : {
            "state" : "translated",
            "value" : "Démarrez votre session pour déverrouiller le point de charge"
          }
        }
      }
    },
    "Start your session to unlock" : {
      "comment" : "start_your_session_to_unlock",
      "localizations" : {
        "de" : {
          "stringUnit" : {
            "state" : "translated",
            "value" : "Starte das Laden um die Ladestation zu entsperren"
          }
        },
        "en" : {
          "stringUnit" : {
            "state" : "translated",
            "value" : "Start your session to unlock"
          }
        },
        "fr" : {
          "stringUnit" : {
            "state" : "translated",
            "value" : "Démarrez votre session pour déverrouiller"
          }
        }
      }
    },
    "Starting" : {
<<<<<<< HEAD
      "comment" : "charge_session__connection_initial_success__title",
      "localizations" : {
        "de" : {
          "stringUnit" : {
            "state" : "translated",
            "value" : "Ladung wird initialisiert"
          }
        },
        "en" : {
          "stringUnit" : {
            "state" : "translated",
            "value" : "Starting"
          }
        },
        "fr" : {
          "stringUnit" : {
            "state" : "translated",
            "value" : "Démarrage"
          }
        }
      }
=======

>>>>>>> 0ba7f591
    },
    "Stop charging" : {
      "comment" : "stop_charging_button",
      "localizations" : {
        "de" : {
          "stringUnit" : {
            "state" : "translated",
            "value" : "Laden beenden"
          }
        },
        "en" : {
          "stringUnit" : {
            "state" : "translated",
            "value" : "Stop charging"
          }
        },
        "fr" : {
          "stringUnit" : {
            "state" : "translated",
            "value" : "Arrêter la recharge"
          }
        }
      }
    },
    "Stopping" : {
      "comment" : "charge_session__stop_requested__title",
      "localizations" : {
        "de" : {
          "stringUnit" : {
            "state" : "translated",
            "value" : "Ladevorgang wird gestoppt"
          }
        },
        "en" : {
          "stringUnit" : {
            "state" : "translated",
            "value" : "Stopping"
          }
        },
        "fr" : {
          "stringUnit" : {
            "state" : "translated",
            "value" : "Arrêt en cours"
          }
        }
      }
    },
<<<<<<< HEAD
    "Stopping the charging station" : {
      "comment" : "stop_charging_session_label",
      "extractionState" : "stale",
      "localizations" : {
        "de" : {
          "stringUnit" : {
            "state" : "translated",
            "value" : "Stoppen der Ladestation"
          }
        },
        "en" : {
          "stringUnit" : {
            "state" : "translated",
            "value" : "Stopping the charging station"
          }
        },
        "fr" : {
          "stringUnit" : {
            "state" : "translated",
            "value" : "Arrêt en cours"
          }
        }
      }
=======
    "Sunday" : {

    },
    "Support" : {

>>>>>>> 0ba7f591
    },
    "Support" : {
      "comment" : "support_button",
      "localizations" : {
        "de" : {
          "stringUnit" : {
            "state" : "translated",
            "value" : "Support"
          }
        },
        "en" : {
          "stringUnit" : {
            "state" : "translated",
            "value" : "Support"
          }
        },
        "fr" : {
          "stringUnit" : {
            "state" : "translated",
            "value" : "Support"
          }
        }
      }
    },
    "Terms of Service & Charging" : {
      "comment" : "terms_privacy_template_1",
      "localizations" : {
        "de" : {
          "stringUnit" : {
            "state" : "translated",
            "value" : "Nutzungs- und Ladebedingungen"
          }
        },
        "en" : {
          "stringUnit" : {
            "state" : "translated",
            "value" : "Terms of Service & Charging"
          }
        },
        "fr" : {
          "stringUnit" : {
            "state" : "translated",
            "value" : "Conditions d’utilisation & recharge"
          }
        }
      }
    },
    "Terms of Service and Charging" : {
      "comment" : "term_and_conditions_label",
      "localizations" : {
        "de" : {
          "stringUnit" : {
            "state" : "translated",
            "value" : "Nutzungs- und Ladebedingungen"
          }
        },
        "en" : {
          "stringUnit" : {
            "state" : "translated",
            "value" : "Terms of Service and Charging"
          }
        },
        "fr" : {
          "stringUnit" : {
            "state" : "translated",
            "value" : "Conditions d’utilisation et de recharge"
          }
        }
      }
    },
    "The charge offers could not be loaded. Please try again later." : {
<<<<<<< HEAD
      "comment" : "charge_offer_details__loading_error_message",
      "localizations" : {
        "de" : {
          "stringUnit" : {
            "state" : "translated",
            "value" : "Die Angebote konnten nicht geladen werden. Bitte versuche es erneut."
          }
        },
        "en" : {
          "stringUnit" : {
            "state" : "translated",
            "value" : "The charge offers could not be loaded. Please try again later."
          }
        },
        "fr" : {
          "stringUnit" : {
            "state" : "translated",
            "value" : "L’offres n’a pas pu être chargé. Veuillez réessayer plus tard."
          }
        }
      }
    },
    "The charge point reported an error" : {
      "comment" : "charge_session__activation_error__title",
      "localizations" : {
        "de" : {
          "stringUnit" : {
            "state" : "translated",
            "value" : "Der Ladepunkt hat einen Fehler gemeldet"
          }
        },
        "en" : {
          "stringUnit" : {
            "state" : "translated",
            "value" : "The charge point reported an error"
          }
        },
        "fr" : {
          "stringUnit" : {
            "state" : "translated",
            "value" : "Le point de charge a renvoyé une erreur"
          }
        }
      }
    },
    "The station is awake Start the charging session with the charger" : {
      "comment" : "start_hint",
      "extractionState" : "stale",
      "localizations" : {
        "de" : {
          "stringUnit" : {
            "state" : "translated",
            "value" : "Ladestation aktiviert, starte den Ladepunkt"
          }
        },
        "en" : {
          "stringUnit" : {
            "state" : "translated",
            "value" : "The station is awake Start the charging session with the charger"
          }
        },
        "fr" : {
          "stringUnit" : {
            "state" : "translated",
            "value" : "La station est éveillée Démarrer la session de chargement avec le chargeur"
          }
        }
      }
=======

    },
    "The charge point reported an error" : {

    },
    "This offer has ended, but more are coming!" : {

    },
    "This offer has expired, but more are coming!" : {

    },
    "This offer has expired, but more deals are coming!" : {

    },
    "Thursday" : {

>>>>>>> 0ba7f591
    },
    "This offer has ended, but more are coming!" : {
      "comment" : "campaign_banner__deal_expired_message",
      "localizations" : {
        "de" : {
          "stringUnit" : {
            "state" : "translated",
            "value" : "Dieses Angebot ist abgelaufen, aber es kommen noch mehr!"
          }
        },
        "en" : {
          "stringUnit" : {
            "state" : "translated",
            "value" : "This offer has ended, but more are coming!"
          }
        },
        "fr" : {
          "stringUnit" : {
            "state" : "translated",
            "value" : "Cette offre a expiré, mais d'autres arrivent bientôt!"
          }
        }
      }
    },
    "Total" : {
      "comment" : "total",
      "localizations" : {
        "de" : {
          "stringUnit" : {
            "state" : "translated",
            "value" : "Gesamt"
          }
        },
        "en" : {
          "stringUnit" : {
            "state" : "translated",
            "value" : "Total"
          }
        },
        "fr" : {
          "stringUnit" : {
            "state" : "translated",
            "value" : "Total"
          }
        }
      }
    },
    "Try again" : {
<<<<<<< HEAD
      "comment" : "try_again",
      "localizations" : {
        "de" : {
          "stringUnit" : {
            "state" : "translated",
            "value" : "Erneut versuchen"
          }
        },
        "en" : {
          "stringUnit" : {
            "state" : "translated",
            "value" : "Try again"
          }
        },
        "fr" : {
          "stringUnit" : {
            "state" : "translated",
            "value" : "Réessayer"
          }
        }
      }
=======

    },
    "Tuesday" : {

>>>>>>> 0ba7f591
    },
    "Understood" : {
      "comment" : "understood",
      "localizations" : {
        "de" : {
          "stringUnit" : {
            "state" : "translated",
            "value" : "Verstanden"
          }
        },
        "en" : {
          "stringUnit" : {
            "state" : "translated",
            "value" : "Understood"
          }
        },
        "fr" : {
          "stringUnit" : {
            "state" : "translated",
            "value" : "Compris"
          }
        }
      }
    },
    "Unfortunately, the charging session could not be started at this charge point. Please try again later or use another charge point." : {
      "comment" : "charge_session__activation_error__message",
      "localizations" : {
        "de" : {
          "stringUnit" : {
            "state" : "translated",
            "value" : "Leider konnten wir die Ladung an dieser Station nicht starten. Bitte versuch es später erneut oder wähle einen anderen Ladepunkt."
          }
        },
        "en" : {
          "stringUnit" : {
            "state" : "translated",
            "value" : "Unfortunately, the charging session could not be started at this charge point. Please try again later or use another charge point."
          }
        },
        "fr" : {
          "stringUnit" : {
            "state" : "translated",
            "value" : "La session n’a pas pu être démarrée avec ce point de charge. Veuillez réessayer ou utiliser une autre prise."
          }
        }
      }
    },
<<<<<<< HEAD
    "Unfortunately, the time between payment and session start was too long. We need you to authorize a new deposit on your payment method." : {
      "comment" : "charge_session__unauthorized_error__message",
      "localizations" : {
        "de" : {
          "stringUnit" : {
            "state" : "translated",
            "value" : "Leider ist die Zahlung ausgelaufen. Wir müssen erneut den Betrag auf deiner Zahlungsmethode reservieren."
          }
        },
        "en" : {
          "stringUnit" : {
            "state" : "translated",
            "value" : "Unfortunately, the time between payment and session start was too long. We need you to authorize a new deposit on your payment method."
          }
        },
        "fr" : {
          "stringUnit" : {
            "state" : "translated",
            "value" : "Le délai entre le paiement et le début de la session a été trop long. Veuillez autoriser un nouveau paiement."
          }
        }
      }
    },
    "Unfortunately, we did not find your email app." : {
      "comment" : "email_app_missing_title",
      "extractionState" : "stale",
      "localizations" : {
        "de" : {
          "stringUnit" : {
            "state" : "translated",
            "value" : "Wir konnten leider keine E-Mail-App finden."
          }
        },
        "en" : {
          "stringUnit" : {
            "state" : "translated",
            "value" : "Unfortunately, we did not find your email app."
          }
        },
        "fr" : {
          "stringUnit" : {
            "state" : "translated",
            "value" : "Malheureusement, aucune application Email n’a été trouvée."
          }
        }
      }
=======
    "Unfortunately, the charging session could not be started at this charge point. Please try again later or use another charge point." : {

    },
    "Unfortunately, the time between payment and session start was too long. We need you to authorize a new deposit on your payment method." : {

>>>>>>> 0ba7f591
    },
    "We are connecting to the station to end the charging session." : {
      "comment" : "end_session_message",
      "localizations" : {
        "de" : {
          "stringUnit" : {
            "state" : "translated",
            "value" : "Verbindung zum Ladepunkt wird hergestellt, um die Ladung zu beenden."
          }
        },
        "en" : {
          "stringUnit" : {
            "state" : "translated",
            "value" : "We are connecting to the station to end the charging session."
          }
        },
        "fr" : {
          "stringUnit" : {
            "state" : "translated",
            "value" : "Connexion à la station pour terminer la session."
          }
        }
      }
    },
    "Web Support" : {
      "comment" : "contact_support_agent_short",
      "localizations" : {
        "de" : {
          "stringUnit" : {
            "state" : "translated",
            "value" : "Web Support"
          }
        },
        "en" : {
          "stringUnit" : {
            "state" : "translated",
            "value" : "Web Support"
          }
        },
        "fr" : {
          "stringUnit" : {
            "state" : "translated",
            "value" : "Support web"
          }
        }
      }
    },
    "Wednesday" : {

    },
    "WhatsApp" : {
      "comment" : "whatsapp",
      "localizations" : {
        "de" : {
          "stringUnit" : {
            "state" : "translated",
            "value" : "WhatsApp"
          }
        },
        "en" : {
          "stringUnit" : {
            "state" : "translated",
            "value" : "WhatsApp"
          }
        },
        "fr" : {
          "stringUnit" : {
            "state" : "translated",
            "value" : "WhatsApp"
          }
        }
      }
    }
  },
  "version" : "1.0"
}<|MERGE_RESOLUTION|>--- conflicted
+++ resolved
@@ -1,2835 +1,2607 @@
 {
-  "sourceLanguage" : "en",
-  "strings" : {
-    "" : {
-
-    },
-    " as well as our " : {
-      "comment" : "terms_privacy_template_2",
-      "extractionState" : "stale",
-      "localizations" : {
-        "de" : {
-          "stringUnit" : {
-            "state" : "translated",
-            "value" : " als auch unsere "
-          }
-        },
-        "en" : {
-          "stringUnit" : {
-            "state" : "translated",
-            "value" : " as well as our "
-          }
-        },
-        "fr" : {
-          "stringUnit" : {
-            "state" : "translated",
-            "value" : " ainsi que notre "
-          }
-        }
-      }
-    },
-    "'%@' %@ as well as our %@ apply" : {
-      "comment" : "charge_payment__disclaimer",
-      "localizations" : {
-        "de" : {
-          "stringUnit" : {
-            "state" : "translated",
-            "value" : "'%1$@' %2$@ sowie unsere %3$@ gelten"
-          }
-        },
-        "en" : {
-          "stringUnit" : {
-            "state" : "translated",
-            "value" : "'%1$@' %2$@ as well as our %3$@ apply"
-          }
-        },
-        "fr" : {
-          "stringUnit" : {
-            "state" : "translated",
-            "value" : "'%1$@' %2$@ ainsi que %3$@ appliquer"
-          }
-        }
-      }
-    },
-    "/kWh" : {
-      "comment" : "kwh_label",
-      "localizations" : {
-        "de" : {
-          "stringUnit" : {
-            "state" : "translated",
-            "value" : "/kWh"
-          }
-        },
-        "en" : {
-          "stringUnit" : {
-            "state" : "translated",
-            "value" : "/kWh"
-          }
-        },
-        "fr" : {
-          "stringUnit" : {
-            "state" : "translated",
-            "value" : "/kWh"
-          }
-        }
-      }
-    },
-    "%@/kWh" : {
-      "comment" : "campaign_banner__original_price_text",
-      "extractionState" : "stale",
-      "localizations" : {
-        "de" : {
-          "stringUnit" : {
-            "state" : "translated",
-            "value" : "%@/kWh"
-          }
-        },
-        "en" : {
-          "stringUnit" : {
-            "state" : "translated",
-            "value" : "%@/kWh"
-          }
-        },
-        "fr" : {
-          "stringUnit" : {
-            "state" : "translated",
-            "value" : "%@/kWh"
-          }
-        }
-      }
-    },
-<<<<<<< HEAD
-    "%@€/kWh" : {
-      "comment" : "euros_kw_label",
-      "extractionState" : "stale",
-      "localizations" : {
-        "de" : {
-          "stringUnit" : {
-            "state" : "translated",
-            "value" : "%1$@€/kWh"
-          }
-        },
-        "en" : {
-          "stringUnit" : {
-            "state" : "translated",
-            "value" : "%1$@€/kWh"
-          }
-        },
-        "fr" : {
-          "stringUnit" : {
-            "state" : "translated",
-            "value" : "%1$@€/kWh"
-          }
-        }
-      }
-    },
-    "%lld %%" : {
-      "comment" : "progress_percentage_template",
-      "extractionState" : "stale",
-      "localizations" : {
-        "de" : {
-          "stringUnit" : {
-            "state" : "translated",
-            "value" : "%lld %%"
-          }
-        },
-        "en" : {
-          "stringUnit" : {
-            "state" : "translated",
-            "value" : "%lld %%"
-          }
-        },
-        "fr" : {
-          "stringUnit" : {
-            "state" : "translated",
-            "value" : "%lld %%"
-          }
-        }
-      }
-    },
-    "+45 123 456 456" : {
-      "comment" : "contact_phone",
-      "extractionState" : "stale",
-      "localizations" : {
-        "de" : {
-          "stringUnit" : {
-            "state" : "translated",
-            "value" : "+45 123 456 456"
-          }
-        },
-        "en" : {
-          "stringUnit" : {
-            "state" : "translated",
-            "value" : "+45 123 456 456"
-          }
-        },
-        "fr" : {
-          "stringUnit" : {
-            "state" : "translated",
-            "value" : "+45 123 456 456"
-          }
-        }
-      }
-    },
-    "€" : {
-      "comment" : "euros_label",
-      "extractionState" : "stale",
-      "localizations" : {
-        "de" : {
-          "stringUnit" : {
-            "state" : "translated",
-            "value" : "€"
-          }
-        },
-        "en" : {
-          "stringUnit" : {
-            "state" : "translated",
-            "value" : "€"
-          }
-        },
-        "fr" : {
-          "stringUnit" : {
-            "state" : "translated",
-            "value" : "€"
-          }
-        }
-      }
-    },
-    "AC" : {
-      "comment" : "ac_label",
-      "localizations" : {
-        "de" : {
-          "stringUnit" : {
-            "state" : "translated",
-            "value" : "AC"
-          }
-        },
-        "en" : {
-          "stringUnit" : {
-            "state" : "translated",
-            "value" : "AC"
-          }
-        },
-        "fr" : {
-          "stringUnit" : {
-            "state" : "translated",
-            "value" : "AC"
-          }
-        }
-      }
-    },
-    "Ad-hoc" : {
-      "comment" : "campaign_banncampaign_banner__ad_hocer__ad_hoc",
-      "localizations" : {
-        "de" : {
-          "stringUnit" : {
-            "state" : "translated",
-            "value" : "Ad-hoc"
-          }
-        },
-        "en" : {
-          "stringUnit" : {
-            "state" : "translated",
-            "value" : "Ad-hoc"
-          }
-        },
-        "fr" : {
-          "stringUnit" : {
-            "state" : "translated",
-            "value" : "Ad-hoc"
-          }
-        }
-      }
-=======
-    "AC" : {
-
-    },
-    "Ad-hoc" : {
-
->>>>>>> 0ba7f591
-    },
-    "An error occurred" : {
-      "comment" : "generic_error__title",
-      "localizations" : {
-        "de" : {
-          "stringUnit" : {
-            "state" : "translated",
-            "value" : "Ein Fehler ist aufgetreten"
-          }
-        },
-        "en" : {
-          "stringUnit" : {
-            "state" : "translated",
-            "value" : "An error occurred"
-          }
-        },
-        "fr" : {
-          "stringUnit" : {
-            "state" : "translated",
-            "value" : "Une erreur s'est produite"
-          }
-        }
-      }
-    },
-    "An unexpected error has occurred. Please try again or contact our support." : {
-<<<<<<< HEAD
-      "comment" : "generic_error_bottom_sheet__message",
-      "localizations" : {
-        "de" : {
-          "stringUnit" : {
-            "state" : "translated",
-            "value" : "Ein unerwarteter Fehler ist aufgetreten. Bitte versuche es erneut oder kontaktiere unseren Support."
-          }
-        },
-        "en" : {
-          "stringUnit" : {
-            "state" : "translated",
-            "value" : "An unexpected error has occurred. Please try again or contact our support."
-          }
-        },
-        "fr" : {
-          "stringUnit" : {
-            "state" : "translated",
-            "value" : "Une erreur inattendue s'est produite. Veuillez réessayer ou contacter notre support utilisateur."
-          }
-        }
-      }
-    },
-    "An unexpected error occurred." : {
-      "comment" : "charge_session__unknown_error__message",
-      "localizations" : {
-        "de" : {
-          "stringUnit" : {
-            "state" : "translated",
-            "value" : "Ein unerwarteter Fehler ist aufgetreten."
-          }
-        },
-        "en" : {
-          "stringUnit" : {
-            "state" : "translated",
-            "value" : "An unexpected error occurred."
-          }
-        },
-        "fr" : {
-          "stringUnit" : {
-            "state" : "translated",
-            "value" : "Une erreur inattendue s'est produite."
-          }
-        }
-      }
-=======
-
->>>>>>> 0ba7f591
-    },
-    "Apple Maps" : {
-      "comment" : "apple_maps",
-      "localizations" : {
-        "de" : {
-          "stringUnit" : {
-            "state" : "translated",
-            "value" : "Apple Karten"
-          }
-        },
-        "en" : {
-          "stringUnit" : {
-            "state" : "translated",
-            "value" : "Apple Maps"
-          }
-        },
-        "fr" : {
-          "stringUnit" : {
-            "state" : "translated",
-            "value" : "Cartes Apple"
-          }
-        }
-      }
-    },
-    "Attempting to restore charge session." : {
-<<<<<<< HEAD
-      "comment" : "charge_session__restoratiojn__message",
-      "localizations" : {
-        "de" : {
-          "stringUnit" : {
-            "state" : "translated",
-            "value" : "Versuch die Ladesitzung wiederherzustellen."
-          }
-        },
-        "en" : {
-          "stringUnit" : {
-            "state" : "translated",
-            "value" : "Attempting to restore charge session."
-          }
-        },
-        "fr" : {
-          "stringUnit" : {
-            "state" : "translated",
-            "value" : "Tentative de récupération de la session de recharge."
-          }
-        }
-      }
-    },
-    "Authorization successful" : {
-      "comment" : "authorization_successful",
-      "localizations" : {
-        "de" : {
-          "stringUnit" : {
-            "state" : "translated",
-            "value" : "Anmeldung erfolgreich"
-          }
-        },
-        "en" : {
-          "stringUnit" : {
-            "state" : "translated",
-            "value" : "Authorization successful"
-          }
-        },
-        "fr" : {
-          "stringUnit" : {
-            "state" : "translated",
-            "value" : "Recharge autorisée"
-          }
-        }
-      }
-=======
-
-    },
-    "Authorization successful" : {
-
->>>>>>> 0ba7f591
-    },
-    "Available now" : {
-      "comment" : "charge_point__availability__available",
-      "localizations" : {
-        "de" : {
-          "stringUnit" : {
-            "state" : "translated",
-            "value" : "Jetzt verfügbar"
-          }
-        },
-        "en" : {
-          "stringUnit" : {
-            "state" : "translated",
-            "value" : "Available now"
-          }
-        },
-        "fr" : {
-          "stringUnit" : {
-            "state" : "translated",
-            "value" : "Disponible maintenant"
-          }
-        }
-      }
-    },
-    "Back" : {
-<<<<<<< HEAD
-      "comment" : "back",
-      "localizations" : {
-        "de" : {
-          "stringUnit" : {
-            "state" : "translated",
-            "value" : "Zurück"
-          }
-        },
-        "en" : {
-          "stringUnit" : {
-            "state" : "translated",
-            "value" : "Back"
-          }
-        },
-        "fr" : {
-          "stringUnit" : {
-            "state" : "translated",
-            "value" : "Retour"
-          }
-        }
-      }
-    },
-    "Call" : {
-      "comment" : "call",
-      "localizations" : {
-        "de" : {
-          "stringUnit" : {
-            "state" : "translated",
-            "value" : "Anrufen"
-          }
-        },
-        "en" : {
-          "stringUnit" : {
-            "state" : "translated",
-            "value" : "Call"
-          }
-        },
-        "fr" : {
-          "stringUnit" : {
-            "state" : "translated",
-            "value" : "Appeler"
-          }
-        }
-      }
-=======
-
-    },
-    "Call" : {
-
->>>>>>> 0ba7f591
-    },
-    "Cancel" : {
-      "comment" : "cancel",
-      "localizations" : {
-        "de" : {
-          "stringUnit" : {
-            "state" : "translated",
-            "value" : "Abbrechen"
-          }
-        },
-        "en" : {
-          "stringUnit" : {
-            "state" : "translated",
-            "value" : "Cancel"
-          }
-        },
-        "fr" : {
-          "stringUnit" : {
-            "state" : "translated",
-            "value" : "Annuler"
-          }
-        }
-      }
-    },
-    "Cannot fetch summary" : {
-      "comment" : "charge_session__payment_summary_error",
-      "localizations" : {
-        "de" : {
-          "stringUnit" : {
-            "state" : "translated",
-            "value" : "Zusammenfassung konnte nicht geladen werden"
-          }
-        },
-        "en" : {
-          "stringUnit" : {
-            "state" : "translated",
-            "value" : "Cannot fetch summary"
-          }
-        },
-        "fr" : {
-          "stringUnit" : {
-            "state" : "translated",
-            "value" : "Impossible de récupérer le résumé"
-          }
-        }
-      }
-    },
-    "Charge" : {
-<<<<<<< HEAD
-      "comment" : "charge_label",
-      "localizations" : {
-        "de" : {
-          "stringUnit" : {
-            "state" : "translated",
-            "value" : "Laden"
-          }
-        },
-        "en" : {
-          "stringUnit" : {
-            "state" : "translated",
-            "value" : "Charge"
-          }
-        },
-        "fr" : {
-          "stringUnit" : {
-            "state" : "translated",
-            "value" : "Recharger"
-          }
-        }
-      }
-    },
-    "Charge at %@ from %@" : {
-      "comment" : "campaign_banner__charge_at_station_text",
-      "extractionState" : "stale",
-      "localizations" : {
-        "de" : {
-          "stringUnit" : {
-            "state" : "translated",
-            "value" : "Lade an %1$@ ab %2$@"
-          }
-        },
-        "en" : {
-          "stringUnit" : {
-            "state" : "translated",
-            "value" : "Charge at %1$@ from %2$@"
-          }
-        },
-        "fr" : {
-          "stringUnit" : {
-            "state" : "translated",
-            "value" : "Charger à %1$@ depuis %2$@"
-          }
-        }
-      }
-    },
-    "Charge at %@ station for " : {
-      "comment" : "charge_at_station_placeholder",
-      "extractionState" : "stale",
-      "localizations" : {
-        "de" : {
-          "stringUnit" : {
-            "state" : "translated",
-            "value" : "Lade an der Station %1$@ für "
-          }
-        },
-        "en" : {
-          "stringUnit" : {
-            "state" : "translated",
-            "value" : "Charge at %1$@ station for "
-          }
-        },
-        "fr" : {
-          "stringUnit" : {
-            "state" : "translated",
-            "value" : "Charger à la station %1$@ pour "
-          }
-        }
-      }
-    },
-    "Charge Now" : {
-      "comment" : "discover_button",
-      "localizations" : {
-        "de" : {
-          "stringUnit" : {
-            "state" : "translated",
-            "value" : "Jetzt Laden"
-          }
-        },
-        "en" : {
-          "stringUnit" : {
-            "state" : "translated",
-            "value" : "Charge Now"
-          }
-        },
-        "fr" : {
-          "stringUnit" : {
-            "state" : "translated",
-            "value" : "Charger"
-          }
-        }
-      }
-    },
-    "Charge Session" : {
-      "comment" : "charge_session__title",
-      "localizations" : {
-        "de" : {
-          "stringUnit" : {
-            "state" : "translated",
-            "value" : "Ladevorgang"
-          }
-        },
-        "en" : {
-          "stringUnit" : {
-            "state" : "translated",
-            "value" : "Charge Session"
-          }
-        },
-        "fr" : {
-          "stringUnit" : {
-            "state" : "translated",
-            "value" : "Session de recharge"
-          }
-        }
-      }
-    },
-    "Charge without registration" : {
-      "comment" : "Charge without registration",
-      "localizations" : {
-        "de" : {
-          "stringUnit" : {
-            "state" : "translated",
-            "value" : "Lade ohne Anmeldung"
-          }
-        },
-        "en" : {
-          "stringUnit" : {
-            "state" : "translated",
-            "value" : "Charge without registration"
-          }
-        },
-        "fr" : {
-          "stringUnit" : {
-            "state" : "translated",
-            "value" : "Recharger sans inscription"
-          }
-        }
-      }
-    },
-    "Charger is awake!\nStarting session with the charger." : {
-      "comment" : "charge_session__connection_initial_success__message",
-      "localizations" : {
-        "de" : {
-          "stringUnit" : {
-            "state" : "translated",
-            "value" : "Ladepunkt ist Aktiv.\nLadevorgang wird eingeleitet."
-          }
-        },
-        "en" : {
-          "stringUnit" : {
-            "state" : "translated",
-            "value" : "Charger is awake!\nStarting session with the charger."
-          }
-        },
-        "fr" : {
-          "stringUnit" : {
-            "state" : "translated",
-            "value" : "La borne est disponible!\nLancement de la recharge."
-          }
-        }
-      }
-    },
-    "Charging duration" : {
-      "comment" : "charging_duration_label",
-      "localizations" : {
-        "de" : {
-          "stringUnit" : {
-            "state" : "translated",
-            "value" : "Ladezeit"
-          }
-        },
-        "en" : {
-          "stringUnit" : {
-            "state" : "translated",
-            "value" : "Charging duration"
-          }
-        },
-        "fr" : {
-          "stringUnit" : {
-            "state" : "translated",
-            "value" : "Durée de recharge"
-          }
-        }
-      }
-    },
-    "Charging session is active" : {
-      "comment" : "charging_session_active_title",
-      "extractionState" : "stale",
-      "localizations" : {
-        "de" : {
-          "stringUnit" : {
-            "state" : "translated",
-            "value" : "Ladevorgang aktiv"
-          }
-        },
-        "en" : {
-          "stringUnit" : {
-            "state" : "translated",
-            "value" : "Charging session is active"
-          }
-        },
-        "fr" : {
-          "stringUnit" : {
-            "state" : "translated",
-            "value" : "Recharge en cours"
-          }
-        }
-      }
-    },
-    "Charging…" : {
-      "comment" : "charging_label",
-      "localizations" : {
-        "de" : {
-          "stringUnit" : {
-            "state" : "translated",
-            "value" : "Lädt…"
-          }
-        },
-        "en" : {
-          "stringUnit" : {
-            "state" : "translated",
-            "value" : "Charging…"
-          }
-        },
-        "fr" : {
-          "stringUnit" : {
-            "state" : "translated",
-            "value" : "Recharge…"
-          }
-        }
-      }
-=======
-
-    },
-    "Charge Now" : {
-
-    },
-    "Charge Session" : {
-
-    },
-    "Charge without registration" : {
-
-    },
-    "Charger is awake!\nStarting session with the charger." : {
-
-    },
-    "Charging duration" : {
-
-    },
-    "Charging…" : {
-
->>>>>>> 0ba7f591
-    },
-    "Checking for current price.\nWe're almost there!" : {
-
-    },
-    "Close" : {
-      "comment" : "close",
-      "localizations" : {
-        "de" : {
-          "stringUnit" : {
-            "state" : "translated",
-            "value" : "Schließen"
-          }
-        },
-        "en" : {
-          "stringUnit" : {
-            "state" : "translated",
-            "value" : "Close"
-          }
-        },
-        "fr" : {
-          "stringUnit" : {
-            "state" : "translated",
-            "value" : "Fermer"
-          }
-        }
-      }
-    },
-    "Connect your electric vehicle now and start the charging process." : {
-<<<<<<< HEAD
-      "comment" : "connect_vehicle",
-      "localizations" : {
-        "de" : {
-          "stringUnit" : {
-            "state" : "translated",
-            "value" : "Bitte verbinde dein Elektroauto mit der Ladestation und starte den Ladevorgang."
-          }
-        },
-        "en" : {
-          "stringUnit" : {
-            "state" : "translated",
-            "value" : "Connect your electric vehicle now and start the charging process."
-          }
-        },
-        "fr" : {
-          "stringUnit" : {
-            "state" : "translated",
-            "value" : "Connectez votre véhicule électrique maintenant et lancez la recharge."
-          }
-        }
-      }
-    },
-    "Contact Web Support Agent" : {
-      "comment" : "contact_support_agent",
-      "localizations" : {
-        "de" : {
-          "stringUnit" : {
-            "state" : "translated",
-            "value" : "Support Agenten kontaktieren"
-          }
-        },
-        "en" : {
-          "stringUnit" : {
-            "state" : "translated",
-            "value" : "Contact Web Support Agent"
-          }
-        },
-        "fr" : {
-          "stringUnit" : {
-            "state" : "translated",
-            "value" : "Contacter le support en ligne"
-          }
-        }
-      }
-=======
-
-    },
-    "Contact Web Support Agent" : {
-
->>>>>>> 0ba7f591
-    },
-    "CPO" : {
-      "comment" : "cpo_label",
-      "localizations" : {
-        "de" : {
-          "stringUnit" : {
-            "state" : "translated",
-            "value" : "CPO"
-          }
-        },
-        "en" : {
-          "stringUnit" : {
-            "state" : "translated",
-            "value" : "CPO"
-          }
-        },
-        "fr" : {
-          "stringUnit" : {
-            "state" : "translated",
-            "value" : "CPO"
-          }
-        }
-      }
-    },
-    "DC" : {
-<<<<<<< HEAD
-      "comment" : "dc_label",
-      "localizations" : {
-        "de" : {
-          "stringUnit" : {
-            "state" : "translated",
-            "value" : "DC"
-          }
-        },
-        "en" : {
-          "stringUnit" : {
-            "state" : "translated",
-            "value" : "DC"
-          }
-        },
-        "fr" : {
-          "stringUnit" : {
-            "state" : "translated",
-            "value" : "DC"
-          }
-        }
-      }
-=======
-
->>>>>>> 0ba7f591
-    },
-    "Done" : {
-      "comment" : "done_label",
-      "localizations" : {
-        "de" : {
-          "stringUnit" : {
-            "state" : "translated",
-            "value" : "Fertig"
-          }
-        },
-        "en" : {
-          "stringUnit" : {
-            "state" : "translated",
-            "value" : "Done"
-          }
-        },
-        "fr" : {
-          "stringUnit" : {
-            "state" : "translated",
-            "value" : "Terminé"
-          }
-        }
-      }
-    },
-    "E-Mail" : {
-      "comment" : "email",
-      "localizations" : {
-        "de" : {
-          "stringUnit" : {
-            "state" : "translated",
-            "value" : "E-Mail"
-          }
-        },
-        "en" : {
-          "stringUnit" : {
-            "state" : "translated",
-            "value" : "E-Mail"
-          }
-        },
-        "fr" : {
-          "stringUnit" : {
-            "state" : "translated",
-            "value" : "Email"
-          }
-        }
-      }
-    },
-    "End charge session" : {
-<<<<<<< HEAD
-      "comment" : "charge_session__error__end_session",
-      "localizations" : {
-        "de" : {
-          "stringUnit" : {
-            "state" : "translated",
-            "value" : "Ladevorgang beenden"
-          }
-        },
-        "en" : {
-          "stringUnit" : {
-            "state" : "translated",
-            "value" : "End charge session"
-          }
-        },
-        "fr" : {
-          "stringUnit" : {
-            "state" : "translated",
-            "value" : "Terminer la session"
-          }
-        }
-      }
-    },
-    "Ended" : {
-      "comment" : "deal_ended",
-      "localizations" : {
-        "de" : {
-          "stringUnit" : {
-            "state" : "translated",
-            "value" : "Beendet"
-          }
-        },
-        "en" : {
-          "stringUnit" : {
-            "state" : "translated",
-            "value" : "Ended"
-          }
-        },
-        "fr" : {
-          "stringUnit" : {
-            "state" : "translated",
-            "value" : "Terminé"
-          }
-        }
-      }
-=======
-
-    },
-    "Ended" : {
-
->>>>>>> 0ba7f591
-    },
-    "Energy" : {
-      "comment" : "energy_label",
-      "localizations" : {
-        "de" : {
-          "stringUnit" : {
-            "state" : "translated",
-            "value" : "Energie"
-          }
-        },
-        "en" : {
-          "stringUnit" : {
-            "state" : "translated",
-            "value" : "Energy"
-          }
-        },
-        "fr" : {
-          "stringUnit" : {
-            "state" : "translated",
-            "value" : "Énergie"
-          }
-        }
-      }
-    },
-<<<<<<< HEAD
-    "Error…" : {
-      "comment" : "error_label",
-      "extractionState" : "stale",
-      "localizations" : {
-        "de" : {
-          "stringUnit" : {
-            "state" : "translated",
-            "value" : "Fehler…"
-          }
-        },
-        "en" : {
-          "stringUnit" : {
-            "state" : "translated",
-            "value" : "Error…"
-          }
-        },
-        "fr" : {
-          "stringUnit" : {
-            "state" : "translated",
-            "value" : "Erreur…"
-          }
-        }
-      }
-    },
-=======
->>>>>>> 0ba7f591
-    "EVSE ID:" : {
-      "comment" : "code_label",
-      "localizations" : {
-        "de" : {
-          "stringUnit" : {
-            "state" : "translated",
-            "value" : "EVSE ID:"
-          }
-        },
-        "en" : {
-          "stringUnit" : {
-            "state" : "translated",
-            "value" : "EVSE ID:"
-          }
-        },
-        "fr" : {
-          "stringUnit" : {
-            "state" : "translated",
-            "value" : "EVSE ID:"
-          }
-        }
-      }
-    },
-<<<<<<< HEAD
-    "export__ios" : {
-      "comment" : "export__ios",
-      "extractionState" : "stale",
-      "localizations" : {
-        "de" : {
-          "stringUnit" : {
-            "state" : "translated",
-            "value" : "export__ios"
-          }
-        },
-        "en" : {
-          "stringUnit" : {
-            "state" : "translated",
-            "value" : "export__ios"
-          }
-        },
-        "fr" : {
-          "stringUnit" : {
-            "state" : "translated",
-            "value" : "export__ios"
-          }
-        }
-      }
-    },
-    "Failed to load charge session details" : {
-      "comment" : "campaign_banner__charge_session__failed_to_load__text",
-      "localizations" : {
-        "de" : {
-          "stringUnit" : {
-            "state" : "translated",
-            "value" : "Ladevorgang konnte nicht geladen werden"
-          }
-        },
-        "en" : {
-          "stringUnit" : {
-            "state" : "translated",
-            "value" : "Failed to load charge session details"
-          }
-        },
-        "fr" : {
-          "stringUnit" : {
-            "state" : "translated",
-            "value" : "Échec du chargement des détails de la session de recharge"
-          }
-        }
-      }
-    },
-    "Failed to load offer" : {
-      "comment" : "campaign_banner__deal_loading_error__text",
-      "localizations" : {
-        "de" : {
-          "stringUnit" : {
-            "state" : "translated",
-            "value" : "Angebot konnte nicht geladen werden"
-          }
-        },
-        "en" : {
-          "stringUnit" : {
-            "state" : "translated",
-            "value" : "Failed to load offer"
-          }
-        },
-        "fr" : {
-          "stringUnit" : {
-            "state" : "translated",
-            "value" : "Impossible de charger l'offre"
-          }
-        }
-      }
-    },
-    "From %@/kWh" : {
-      "comment" : "campaign_banner__current_price_text",
-      "localizations" : {
-        "de" : {
-          "stringUnit" : {
-            "state" : "translated",
-            "value" : "Ab %@/kWh"
-          }
-        },
-        "en" : {
-          "stringUnit" : {
-            "state" : "translated",
-            "value" : "From %@/kWh"
-          }
-        },
-        "fr" : {
-          "stringUnit" : {
-            "state" : "translated",
-            "value" : "Depuis %@/kWh"
-          }
-        }
-      }
-=======
-    "Failed to load offer" : {
-
-    },
-    "Friday" : {
-
-    },
-    "from %@" : {
-
-    },
-    "Get in touch with %@s team. You can do so immediately via WhatsApp or E-mail." : {
-
->>>>>>> 0ba7f591
-    },
-    "Get in touch with %@s team. You can do so immediately via WhatsApp or E-mail." : {
-      "comment" : "support_subtitle",
-      "localizations" : {
-        "de" : {
-          "stringUnit" : {
-            "state" : "translated",
-            "value" : "Nimm Kontakt mit dem %@ Team auf, dies funktioniert über WhatsApp oder E-Mail."
-          }
-        },
-        "en" : {
-          "stringUnit" : {
-            "state" : "translated",
-            "value" : "Get in touch with %@s team. You can do so immediately via WhatsApp or E-mail."
-          }
-        },
-        "fr" : {
-          "stringUnit" : {
-            "state" : "translated",
-            "value" : "Communiquez avec l'équipe %@. Vous pouvez le faire immédiatement via WhatsApp ou Email."
-          }
-        }
-      }
-    },
-<<<<<<< HEAD
-    "Google Maps" : {
-      "comment" : "google_maps",
-      "localizations" : {
-        "de" : {
-          "stringUnit" : {
-            "state" : "translated",
-            "value" : "Google Maps"
-          }
-        },
-        "en" : {
-          "stringUnit" : {
-            "state" : "translated",
-            "value" : "Google Maps"
-          }
-        },
-        "fr" : {
-          "stringUnit" : {
-            "state" : "translated",
-            "value" : "Google Maps"
-          }
-        }
-      }
-    },
-=======
->>>>>>> 0ba7f591
-    "Help & Support" : {
-      "comment" : "help_support_heading",
-      "localizations" : {
-        "de" : {
-          "stringUnit" : {
-            "state" : "translated",
-            "value" : "Hilfe und Support"
-          }
-        },
-        "en" : {
-          "stringUnit" : {
-            "state" : "translated",
-            "value" : "Help & Support"
-          }
-        },
-        "fr" : {
-          "stringUnit" : {
-            "state" : "translated",
-            "value" : "Aide & Support"
-          }
-        }
-      }
-    },
-    "Is the charge point locked?" : {
-      "comment" : "is_charging_label",
-      "localizations" : {
-        "de" : {
-          "stringUnit" : {
-            "state" : "translated",
-            "value" : "Ist die Station verriegelt?"
-          }
-        },
-        "en" : {
-          "stringUnit" : {
-            "state" : "translated",
-            "value" : "Is the charge point locked?"
-          }
-        },
-        "fr" : {
-          "stringUnit" : {
-            "state" : "translated",
-            "value" : "Le point de charge est-il verrouillé?"
-          }
-        }
-      }
-    },
-    "kW" : {
-      "comment" : "kw_label",
-      "extractionState" : "stale",
-      "localizations" : {
-        "de" : {
-          "stringUnit" : {
-            "state" : "translated",
-            "value" : "kW"
-          }
-        },
-        "en" : {
-          "stringUnit" : {
-            "state" : "translated",
-            "value" : "kW"
-          }
-        },
-        "fr" : {
-          "stringUnit" : {
-            "state" : "translated",
-            "value" : "kW"
-          }
-        }
-      }
-    },
-<<<<<<< HEAD
-    "kWh charged" : {
-      "comment" : "kilowatts_charged_label",
-      "localizations" : {
-        "de" : {
-          "stringUnit" : {
-            "state" : "translated",
-            "value" : "kWh geladen"
-          }
-        },
-        "en" : {
-          "stringUnit" : {
-            "state" : "translated",
-            "value" : "kWh charged"
-          }
-        },
-        "fr" : {
-          "stringUnit" : {
-            "state" : "translated",
-            "value" : "kWh rechargés"
-          }
-        }
-      }
-    },
-    "Later" : {
-
-    },
-    "Loading data…" : {
-      "comment" : "campaign_banner__loading__text",
-      "extractionState" : "stale",
-      "localizations" : {
-        "de" : {
-          "stringUnit" : {
-            "state" : "translated",
-            "value" : "Daten werden geladen…"
-          }
-        },
-        "en" : {
-          "stringUnit" : {
-            "state" : "translated",
-            "value" : "Loading data…"
-          }
-        },
-        "fr" : {
-          "stringUnit" : {
-            "state" : "translated",
-            "value" : "Chargement des données…"
-          }
-        }
-      }
-    },
-    "Manage your current charge session" : {
-      "comment" : "campaign_banner__active_session_text",
-      "localizations" : {
-        "de" : {
-          "stringUnit" : {
-            "state" : "translated",
-            "value" : "Ladevorgang verwalten"
-          }
-        },
-        "en" : {
-          "stringUnit" : {
-            "state" : "translated",
-            "value" : "Manage your current charge session"
-          }
-        },
-        "fr" : {
-          "stringUnit" : {
-            "state" : "translated",
-            "value" : "Gérer la charge"
-          }
-        }
-      }
-    },
-    "Need help or want to give us feedback?" : {
-      "comment" : "support_title",
-      "localizations" : {
-        "de" : {
-          "stringUnit" : {
-            "state" : "translated",
-            "value" : "Benötigst du Hilfe oder möchtest du uns Feedback geben?"
-          }
-        },
-        "en" : {
-          "stringUnit" : {
-            "state" : "translated",
-            "value" : "Need help or want to give us feedback?"
-          }
-        },
-        "fr" : {
-          "stringUnit" : {
-            "state" : "translated",
-            "value" : "Besoin d'aide ou souhaitez nous faire part de vos commentaires?"
-          }
-        }
-      }
-    },
-    "No charge points available" : {
-      "comment" : "no_charge_points_available",
-      "extractionState" : "stale",
-      "localizations" : {
-        "de" : {
-          "stringUnit" : {
-            "state" : "translated",
-            "value" : "Keine Ladepunkte verfügbar"
-          }
-        },
-        "en" : {
-          "stringUnit" : {
-            "state" : "translated",
-            "value" : "No charge points available"
-          }
-        },
-        "fr" : {
-          "stringUnit" : {
-            "state" : "translated",
-            "value" : "Pas de points de charge disponibles"
-          }
-        }
-      }
-    },
-    "No Charge Session" : {
-      "comment" : "charge_session_not_found",
-      "localizations" : {
-        "de" : {
-          "stringUnit" : {
-            "state" : "translated",
-            "value" : "Kein aktiver Ladevorgang"
-          }
-        },
-        "en" : {
-          "stringUnit" : {
-            "state" : "translated",
-            "value" : "No Charge Session"
-          }
-        },
-        "fr" : {
-          "stringUnit" : {
-            "state" : "translated",
-            "value" : "Pas de session active"
-          }
-        }
-      }
-    },
-    "No offer found" : {
-      "comment" : "campaign_banner__no_data_text",
-      "localizations" : {
-        "de" : {
-          "stringUnit" : {
-            "state" : "translated",
-            "value" : "Kein Angebot gefunden"
-          }
-        },
-        "en" : {
-          "stringUnit" : {
-            "state" : "translated",
-            "value" : "No offer found"
-          }
-        },
-        "fr" : {
-          "stringUnit" : {
-            "state" : "translated",
-            "value" : "Pas d'offre trouvée"
-          }
-        }
-      }
-    },
-    "Occupied" : {
-      "comment" : "charge_point__availability__occupied",
-      "localizations" : {
-        "de" : {
-          "stringUnit" : {
-            "state" : "translated",
-            "value" : "Belegt"
-          }
-        },
-        "en" : {
-          "stringUnit" : {
-            "state" : "translated",
-            "value" : "Occupied"
-          }
-        },
-        "fr" : {
-          "stringUnit" : {
-            "state" : "translated",
-            "value" : "Occupé"
-          }
-        }
-      }
-    },
-    "Offer ends in " : {
-      "comment" : "offer_ends_in",
-      "localizations" : {
-        "de" : {
-          "stringUnit" : {
-            "state" : "translated",
-            "value" : "Angebot endet in "
-          }
-        },
-        "en" : {
-          "stringUnit" : {
-            "state" : "translated",
-            "value" : "Offer ends in "
-          }
-        },
-        "fr" : {
-          "stringUnit" : {
-            "state" : "translated",
-            "value" : "Se termine dans "
-          }
-        }
-      }
-=======
-    "Later" : {
-
-    },
-    "Loading" : {
-
-    },
-    "Loading charge point details" : {
-
-    },
-    "Location" : {
-
-    },
-    "Manage your current charge session" : {
-
-    },
-    "Message" : {
-
-    },
-    "Monday" : {
-
-    },
-    "Need help or want to give us feedback?" : {
-
->>>>>>> 0ba7f591
-    },
-    "Offer ends in %@ days" : {
-      "comment" : "ends_in_days_placeholder",
-      "extractionState" : "stale",
-      "localizations" : {
-        "de" : {
-          "stringUnit" : {
-            "state" : "translated",
-            "value" : "Angebot endet in %1$@ Tagen"
-          }
-        },
-        "en" : {
-          "stringUnit" : {
-            "state" : "translated",
-            "value" : "Offer ends in %1$@ days"
-          }
-        },
-        "fr" : {
-          "stringUnit" : {
-            "state" : "translated",
-            "value" : "L’offre se termine dans %1$@ jours"
-          }
-        }
-      }
-    },
-<<<<<<< HEAD
-    "Offer ends in %@h %@m" : {
-      "comment" : "ends_in_hours_placeholder",
-      "extractionState" : "stale",
-      "localizations" : {
-        "de" : {
-          "stringUnit" : {
-            "state" : "translated",
-            "value" : "Angebot endet in %1$@h %2$@m"
-          }
-        },
-        "en" : {
-          "stringUnit" : {
-            "state" : "translated",
-            "value" : "Offer ends in %1$@h %2$@m"
-          }
-        },
-        "fr" : {
-          "stringUnit" : {
-            "state" : "translated",
-            "value" : "L’offre se termine dans %1$@h %2$@m"
-          }
-        }
-      }
-=======
-    "No offer found" : {
-
->>>>>>> 0ba7f591
-    },
-    "Offer ends in %@m %@s" : {
-      "comment" : "ends_in_minutes_placeholder",
-      "extractionState" : "stale",
-      "localizations" : {
-        "de" : {
-          "stringUnit" : {
-            "state" : "translated",
-            "value" : "Angebot endet in %1$@m %2$@s"
-          }
-        },
-        "en" : {
-          "stringUnit" : {
-            "state" : "translated",
-            "value" : "Offer ends in %1$@m %2$@s"
-          }
-        },
-        "fr" : {
-          "stringUnit" : {
-            "state" : "translated",
-            "value" : "L’offre se termine dans %1$@m %2$@s"
-          }
-        }
-      }
-    },
-    "Offer ends in %@s" : {
-      "comment" : "ends_in_seconds_placeholder",
-      "extractionState" : "stale",
-      "localizations" : {
-        "de" : {
-          "stringUnit" : {
-            "state" : "translated",
-            "value" : "Angebot endet in %1$@s"
-          }
-        },
-        "en" : {
-          "stringUnit" : {
-            "state" : "translated",
-            "value" : "Offer ends in %1$@s"
-          }
-        },
-        "fr" : {
-          "stringUnit" : {
-            "state" : "translated",
-            "value" : "L’offre se termine dans %1$@s"
-          }
-        }
-      }
-    },
-    "Offer has ended" : {
-      "comment" : "deal_expired_label",
-      "extractionState" : "stale",
-      "localizations" : {
-        "de" : {
-          "stringUnit" : {
-            "state" : "translated",
-            "value" : "Angebot ist abgelaufen"
-          }
-        },
-        "en" : {
-          "stringUnit" : {
-            "state" : "translated",
-            "value" : "Offer has ended"
-          }
-        },
-        "fr" : {
-          "stringUnit" : {
-            "state" : "translated",
-            "value" : "L'offre est terminée"
-          }
-        }
-      }
-    },
-    "Oh, that didn't work out!" : {
-<<<<<<< HEAD
-      "comment" : "generic_error_bottom_sheet__title",
-      "localizations" : {
-        "de" : {
-          "stringUnit" : {
-            "state" : "translated",
-            "value" : "Oh, das hat nicht funktioniert!"
-          }
-        },
-        "en" : {
-          "stringUnit" : {
-            "state" : "translated",
-            "value" : "Oh, that didn't work out!"
-          }
-        },
-        "fr" : {
-          "stringUnit" : {
-            "state" : "translated",
-            "value" : "Oh, cela n'a pas fonctionné!"
-          }
-        }
-      }
-    },
-    "Open with" : {
-      "comment" : "open_with",
-      "localizations" : {
-        "de" : {
-          "stringUnit" : {
-            "state" : "translated",
-            "value" : "Öffnen mit"
-          }
-        },
-        "en" : {
-          "stringUnit" : {
-            "state" : "translated",
-            "value" : "Open with"
-          }
-        },
-        "fr" : {
-          "stringUnit" : {
-            "state" : "translated",
-            "value" : "Ouvrir avec"
-          }
-        }
-      }
-    },
-    "Our Terms of Service and Charging as well as our Privacy Policy apply" : {
-      "comment" : "terms_and_conditions_text",
-      "extractionState" : "stale",
-      "localizations" : {
-        "de" : {
-          "stringUnit" : {
-            "state" : "translated",
-            "value" : "Es gelten unsere Nutzungs- und Ladebedingungen sowie unsere Datenschutzbestimmungen."
-          }
-        },
-        "en" : {
-          "stringUnit" : {
-            "state" : "translated",
-            "value" : "Our Terms of Service and Charging as well as our Privacy Policy apply"
-          }
-        },
-        "fr" : {
-          "stringUnit" : {
-            "state" : "translated",
-            "value" : "Nos conditions d'utilisation et de facturation ainsi que notre politique de confidentialité s'appliquent"
-          }
-        }
-      }
-=======
-
-    },
-    "Open with" : {
-
-    },
-    "Other" : {
-
->>>>>>> 0ba7f591
-    },
-    "Out of service" : {
-      "comment" : "charge_point__availability__out_of_service",
-      "localizations" : {
-        "de" : {
-          "stringUnit" : {
-            "state" : "translated",
-            "value" : "Außer Betrieb"
-          }
-        },
-        "en" : {
-          "stringUnit" : {
-            "state" : "translated",
-            "value" : "Out of service"
-          }
-        },
-        "fr" : {
-          "stringUnit" : {
-            "state" : "translated",
-            "value" : "Hors service"
-          }
-        }
-      }
-    },
-    "Pay Now" : {
-      "comment" : "pay_with_credit_card_button__short",
-      "localizations" : {
-        "de" : {
-          "stringUnit" : {
-            "state" : "translated",
-            "value" : "Jetzt bezahlen"
-          }
-        },
-        "en" : {
-          "stringUnit" : {
-            "state" : "translated",
-            "value" : "Pay Now"
-          }
-        },
-        "fr" : {
-          "stringUnit" : {
-            "state" : "translated",
-            "value" : "Payer maintenant"
-          }
-        }
-      }
-    },
-    "Pay with Apple Pay" : {
-      "comment" : "apple_pay_button",
-      "extractionState" : "stale",
-      "localizations" : {
-        "de" : {
-          "stringUnit" : {
-            "state" : "translated",
-            "value" : "Mit Apple Pay bezahlen"
-          }
-        },
-        "en" : {
-          "stringUnit" : {
-            "state" : "translated",
-            "value" : "Pay with Apple Pay"
-          }
-        },
-        "fr" : {
-          "stringUnit" : {
-            "state" : "translated",
-            "value" : "Payer avec Apple Pay"
-          }
-        }
-      }
-    },
-    "Pay with Credit Card" : {
-      "comment" : "pay_with_credit_card_button",
-      "localizations" : {
-        "de" : {
-          "stringUnit" : {
-            "state" : "translated",
-            "value" : "Mit Kreditkarte zahlen"
-          }
-        },
-        "en" : {
-          "stringUnit" : {
-            "state" : "translated",
-            "value" : "Pay with Credit Card"
-          }
-        },
-        "fr" : {
-          "stringUnit" : {
-            "state" : "translated",
-            "value" : "Payer par carte bancaire"
-          }
-        }
-      }
-    },
-    "Pay with Google Pay" : {
-      "comment" : "google_pay_button",
-      "extractionState" : "stale",
-      "localizations" : {
-        "de" : {
-          "stringUnit" : {
-            "state" : "translated",
-            "value" : "Mit Google Pay bezahlen"
-          }
-        },
-        "en" : {
-          "stringUnit" : {
-            "state" : "translated",
-            "value" : "Pay with Google Pay"
-          }
-        },
-        "fr" : {
-          "stringUnit" : {
-            "state" : "translated",
-            "value" : "Payer avec Google Pay"
-          }
-        }
-      }
-    },
-    "Payment expired" : {
-      "comment" : "charge_session__unauthorized_error__title",
-      "localizations" : {
-        "de" : {
-          "stringUnit" : {
-            "state" : "translated",
-            "value" : "Zahlung abgelaufen"
-          }
-        },
-        "en" : {
-          "stringUnit" : {
-            "state" : "translated",
-            "value" : "Payment expired"
-          }
-        },
-        "fr" : {
-          "stringUnit" : {
-            "state" : "translated",
-            "value" : "Paiement expiré"
-          }
-        }
-      }
-    },
-    "Payment Summary" : {
-      "comment" : "charge_session__payment_summary_loading__title",
-      "localizations" : {
-        "de" : {
-          "stringUnit" : {
-            "state" : "translated",
-            "value" : "Zusammenfassung"
-          }
-        },
-        "en" : {
-          "stringUnit" : {
-            "state" : "translated",
-            "value" : "Payment Summary"
-          }
-        },
-        "fr" : {
-          "stringUnit" : {
-            "state" : "translated",
-            "value" : "Résumé du paiement"
-          }
-        }
-      }
-    },
-    "Please end charging manually" : {
-      "comment" : "charge_session__stop_failed_title",
-      "localizations" : {
-        "de" : {
-          "stringUnit" : {
-            "state" : "translated",
-            "value" : "Bitte beende den Ladevorgang manuell"
-          }
-        },
-        "en" : {
-          "stringUnit" : {
-            "state" : "translated",
-            "value" : "Please end charging manually"
-          }
-        },
-        "fr" : {
-          "stringUnit" : {
-            "state" : "translated",
-            "value" : "Veuillez terminer la recharge manuellement"
-          }
-        }
-      }
-    },
-    "Please stop charging manually by removing the charging cable first from your car and then from the charging station.\n\nWe will analyze the problem and try to solve it together with the operator of the charging station." : {
-      "comment" : "charge_session__stop_failed_message",
-      "localizations" : {
-        "de" : {
-          "stringUnit" : {
-            "state" : "translated",
-            "value" : "Bitte beende das Laden manuell, indem du das Ladekabel zunächst aus deinem Auto und dann aus der Ladesäule entfernst.\n\nWir werden das Problem analysieren und versuchen gemeinsam mit dem Betreiber der Säule zu lösen."
-          }
-        },
-        "en" : {
-          "stringUnit" : {
-            "state" : "translated",
-            "value" : "Please stop charging manually by removing the charging cable first from your car and then from the charging station.\n\nWe will analyze the problem and try to solve it together with the operator of the charging station."
-          }
-        },
-        "fr" : {
-          "stringUnit" : {
-            "state" : "translated",
-            "value" : "Veuillez arrêter la recharge manuellement en débranchant d'abord le câble de votre voiture, ensuite de la borne."
-          }
-        }
-      }
-    },
-    "Please try again." : {
-
-    },
-    "Plug in your charging cable" : {
-      "comment" : "help_unlock_item_2",
-      "localizations" : {
-        "de" : {
-          "stringUnit" : {
-            "state" : "translated",
-            "value" : "Ladekabel einstecken"
-          }
-        },
-        "en" : {
-          "stringUnit" : {
-            "state" : "translated",
-            "value" : "Plug in your charging cable"
-          }
-        },
-        "fr" : {
-          "stringUnit" : {
-            "state" : "translated",
-            "value" : "Branchez votre câble de recharge"
-          }
-        }
-      }
-    },
-    "Powered by" : {
-      "comment" : "powered_by_label",
-      "localizations" : {
-        "de" : {
-          "stringUnit" : {
-            "state" : "translated",
-            "value" : "Ermöglicht durch"
-          }
-        },
-        "en" : {
-          "stringUnit" : {
-            "state" : "translated",
-            "value" : "Powered by"
-          }
-        },
-        "fr" : {
-          "stringUnit" : {
-            "state" : "translated",
-            "value" : "Propulsé par"
-          }
-        }
-      }
-    },
-    "Preparing" : {
-      "comment" : "charge_session__activation_loading__title",
-      "localizations" : {
-        "de" : {
-          "stringUnit" : {
-            "state" : "translated",
-            "value" : "Wird initialisiert"
-          }
-        },
-        "en" : {
-          "stringUnit" : {
-            "state" : "translated",
-            "value" : "Preparing"
-          }
-        },
-        "fr" : {
-          "stringUnit" : {
-            "state" : "translated",
-            "value" : "Préparation"
-          }
-        }
-      }
-    },
-    "Privacy Policy" : {
-      "comment" : "privacy_policy_label",
-      "localizations" : {
-        "de" : {
-          "stringUnit" : {
-            "state" : "translated",
-            "value" : "Datenschutzerklärung"
-          }
-        },
-        "en" : {
-          "stringUnit" : {
-            "state" : "translated",
-            "value" : "Privacy Policy"
-          }
-        },
-        "fr" : {
-          "stringUnit" : {
-            "state" : "translated",
-            "value" : "Politique de confidentialité"
-          }
-        }
-      }
-    },
-    "Reaching out to the charger.\nPlease bear with us for a moment." : {
-      "comment" : "charge_session__activation_loading__message",
-      "localizations" : {
-        "de" : {
-          "stringUnit" : {
-            "state" : "translated",
-            "value" : "Verbindung zum Ladepunkt wird hergestellt.\nBitte etwas Geduld."
-          }
-        },
-        "en" : {
-          "stringUnit" : {
-            "state" : "translated",
-            "value" : "Reaching out to the charger.\nPlease bear with us for a moment."
-          }
-        },
-        "fr" : {
-          "stringUnit" : {
-            "state" : "translated",
-            "value" : "Connexion au chargeur en cours.\nVeuillez patienter un instant."
-          }
-        }
-      }
-    },
-    "Restoring session" : {
-      "comment" : "charge_session__restoration__title",
-      "localizations" : {
-        "de" : {
-          "stringUnit" : {
-            "state" : "translated",
-            "value" : "Ladesitzung wird wiederhergestellt"
-          }
-        },
-        "en" : {
-          "stringUnit" : {
-            "state" : "translated",
-            "value" : "Restoring session"
-          }
-        },
-        "fr" : {
-          "stringUnit" : {
-            "state" : "translated",
-            "value" : "Restauration de la session"
-          }
-        }
-      }
-    },
-    "Route" : {
-<<<<<<< HEAD
-      "comment" : "route_label",
-      "localizations" : {
-        "de" : {
-          "stringUnit" : {
-            "state" : "translated",
-            "value" : "Route"
-          }
-        },
-        "en" : {
-          "stringUnit" : {
-            "state" : "translated",
-            "value" : "Route"
-          }
-        },
-        "fr" : {
-          "stringUnit" : {
-            "state" : "translated",
-            "value" : "Itinéraire"
-          }
-        }
-      }
-=======
-
-    },
-    "Saturday" : {
-
->>>>>>> 0ba7f591
-    },
-    "Select charge point" : {
-      "comment" : "select_charge_point_label",
-      "localizations" : {
-        "de" : {
-          "stringUnit" : {
-            "state" : "translated",
-            "value" : "Ladepunkt wählen"
-          }
-        },
-        "en" : {
-          "stringUnit" : {
-            "state" : "translated",
-            "value" : "Select charge point"
-          }
-        },
-        "fr" : {
-          "stringUnit" : {
-            "state" : "translated",
-            "value" : "Sélectionner un point de charge"
-          }
-        }
-      }
-    },
-    "Server error" : {
-<<<<<<< HEAD
-      "comment" : "charge_session__unknown_error__title",
-      "localizations" : {
-        "de" : {
-          "stringUnit" : {
-            "state" : "translated",
-            "value" : "Server Fehler"
-          }
-        },
-        "en" : {
-          "stringUnit" : {
-            "state" : "translated",
-            "value" : "Server error"
-          }
-        },
-        "fr" : {
-          "stringUnit" : {
-            "state" : "translated",
-            "value" : "Erreur serveur"
-          }
-        }
-      }
-=======
-
->>>>>>> 0ba7f591
-    },
-    "Sign in" : {
-
-    },
-    "Site" : {
-      "comment" : "site",
-      "extractionState" : "stale",
-      "localizations" : {
-        "de" : {
-          "stringUnit" : {
-            "state" : "translated",
-            "value" : "Station"
-          }
-        },
-        "en" : {
-          "stringUnit" : {
-            "state" : "translated",
-            "value" : "Site"
-          }
-        },
-        "fr" : {
-          "stringUnit" : {
-            "state" : "translated",
-            "value" : "Site"
-          }
-        }
-      }
-    },
-    "Start" : {
-      "comment" : "start_label",
-      "localizations" : {
-        "de" : {
-          "stringUnit" : {
-            "state" : "translated",
-            "value" : "Starten"
-          }
-        },
-        "en" : {
-          "stringUnit" : {
-            "state" : "translated",
-            "value" : "Start"
-          }
-        },
-        "fr" : {
-          "stringUnit" : {
-            "state" : "translated",
-            "value" : "Démarrer"
-          }
-        }
-      }
-    },
-    "Start charging before the offer ends & get the full discount!" : {
-      "comment" : "charging_discont_banner_label",
-      "localizations" : {
-        "de" : {
-          "stringUnit" : {
-            "state" : "translated",
-            "value" : "Lade bevor das Angebot ausläuft und erhalte den vollen Rabatt!"
-          }
-        },
-        "en" : {
-          "stringUnit" : {
-            "state" : "translated",
-            "value" : "Start charging before the offer ends & get the full discount!"
-          }
-        },
-        "fr" : {
-          "stringUnit" : {
-            "state" : "translated",
-            "value" : "Commencez à recharger avant la fin de l’offre pour profiter de la remise complète!"
-          }
-        }
-      }
-    },
-    "Start charging process" : {
-      "comment" : "start_charging_process",
-      "localizations" : {
-        "de" : {
-          "stringUnit" : {
-            "state" : "translated",
-            "value" : "Ladevorgang starten"
-          }
-        },
-        "en" : {
-          "stringUnit" : {
-            "state" : "translated",
-            "value" : "Start charging process"
-          }
-        },
-        "fr" : {
-          "stringUnit" : {
-            "state" : "translated",
-            "value" : "Démarrer la recharge"
-          }
-        }
-      }
-    },
-    "Start your charging session to unlock the charge point" : {
-      "comment" : "help_unlock_item_1",
-      "localizations" : {
-        "de" : {
-          "stringUnit" : {
-            "state" : "translated",
-            "value" : "Starte das Laden um die Ladepunkt zu entsperren"
-          }
-        },
-        "en" : {
-          "stringUnit" : {
-            "state" : "translated",
-            "value" : "Start your charging session to unlock the charge point"
-          }
-        },
-        "fr" : {
-          "stringUnit" : {
-            "state" : "translated",
-            "value" : "Démarrez votre session pour déverrouiller le point de charge"
-          }
-        }
-      }
-    },
-    "Start your session to unlock" : {
-      "comment" : "start_your_session_to_unlock",
-      "localizations" : {
-        "de" : {
-          "stringUnit" : {
-            "state" : "translated",
-            "value" : "Starte das Laden um die Ladestation zu entsperren"
-          }
-        },
-        "en" : {
-          "stringUnit" : {
-            "state" : "translated",
-            "value" : "Start your session to unlock"
-          }
-        },
-        "fr" : {
-          "stringUnit" : {
-            "state" : "translated",
-            "value" : "Démarrez votre session pour déverrouiller"
-          }
-        }
-      }
-    },
-    "Starting" : {
-<<<<<<< HEAD
-      "comment" : "charge_session__connection_initial_success__title",
-      "localizations" : {
-        "de" : {
-          "stringUnit" : {
-            "state" : "translated",
-            "value" : "Ladung wird initialisiert"
-          }
-        },
-        "en" : {
-          "stringUnit" : {
-            "state" : "translated",
-            "value" : "Starting"
-          }
-        },
-        "fr" : {
-          "stringUnit" : {
-            "state" : "translated",
-            "value" : "Démarrage"
-          }
-        }
-      }
-=======
-
->>>>>>> 0ba7f591
-    },
-    "Stop charging" : {
-      "comment" : "stop_charging_button",
-      "localizations" : {
-        "de" : {
-          "stringUnit" : {
-            "state" : "translated",
-            "value" : "Laden beenden"
-          }
-        },
-        "en" : {
-          "stringUnit" : {
-            "state" : "translated",
-            "value" : "Stop charging"
-          }
-        },
-        "fr" : {
-          "stringUnit" : {
-            "state" : "translated",
-            "value" : "Arrêter la recharge"
-          }
-        }
-      }
-    },
-    "Stopping" : {
-      "comment" : "charge_session__stop_requested__title",
-      "localizations" : {
-        "de" : {
-          "stringUnit" : {
-            "state" : "translated",
-            "value" : "Ladevorgang wird gestoppt"
-          }
-        },
-        "en" : {
-          "stringUnit" : {
-            "state" : "translated",
-            "value" : "Stopping"
-          }
-        },
-        "fr" : {
-          "stringUnit" : {
-            "state" : "translated",
-            "value" : "Arrêt en cours"
-          }
-        }
-      }
-    },
-<<<<<<< HEAD
-    "Stopping the charging station" : {
-      "comment" : "stop_charging_session_label",
-      "extractionState" : "stale",
-      "localizations" : {
-        "de" : {
-          "stringUnit" : {
-            "state" : "translated",
-            "value" : "Stoppen der Ladestation"
-          }
-        },
-        "en" : {
-          "stringUnit" : {
-            "state" : "translated",
-            "value" : "Stopping the charging station"
-          }
-        },
-        "fr" : {
-          "stringUnit" : {
-            "state" : "translated",
-            "value" : "Arrêt en cours"
-          }
-        }
-      }
-=======
-    "Sunday" : {
-
-    },
-    "Support" : {
-
->>>>>>> 0ba7f591
-    },
-    "Support" : {
-      "comment" : "support_button",
-      "localizations" : {
-        "de" : {
-          "stringUnit" : {
-            "state" : "translated",
-            "value" : "Support"
-          }
-        },
-        "en" : {
-          "stringUnit" : {
-            "state" : "translated",
-            "value" : "Support"
-          }
-        },
-        "fr" : {
-          "stringUnit" : {
-            "state" : "translated",
-            "value" : "Support"
-          }
-        }
-      }
-    },
-    "Terms of Service & Charging" : {
-      "comment" : "terms_privacy_template_1",
-      "localizations" : {
-        "de" : {
-          "stringUnit" : {
-            "state" : "translated",
-            "value" : "Nutzungs- und Ladebedingungen"
-          }
-        },
-        "en" : {
-          "stringUnit" : {
-            "state" : "translated",
-            "value" : "Terms of Service & Charging"
-          }
-        },
-        "fr" : {
-          "stringUnit" : {
-            "state" : "translated",
-            "value" : "Conditions d’utilisation & recharge"
-          }
-        }
-      }
-    },
-    "Terms of Service and Charging" : {
-      "comment" : "term_and_conditions_label",
-      "localizations" : {
-        "de" : {
-          "stringUnit" : {
-            "state" : "translated",
-            "value" : "Nutzungs- und Ladebedingungen"
-          }
-        },
-        "en" : {
-          "stringUnit" : {
-            "state" : "translated",
-            "value" : "Terms of Service and Charging"
-          }
-        },
-        "fr" : {
-          "stringUnit" : {
-            "state" : "translated",
-            "value" : "Conditions d’utilisation et de recharge"
-          }
-        }
-      }
-    },
-    "The charge offers could not be loaded. Please try again later." : {
-<<<<<<< HEAD
-      "comment" : "charge_offer_details__loading_error_message",
-      "localizations" : {
-        "de" : {
-          "stringUnit" : {
-            "state" : "translated",
-            "value" : "Die Angebote konnten nicht geladen werden. Bitte versuche es erneut."
-          }
-        },
-        "en" : {
-          "stringUnit" : {
-            "state" : "translated",
-            "value" : "The charge offers could not be loaded. Please try again later."
-          }
-        },
-        "fr" : {
-          "stringUnit" : {
-            "state" : "translated",
-            "value" : "L’offres n’a pas pu être chargé. Veuillez réessayer plus tard."
-          }
-        }
-      }
-    },
-    "The charge point reported an error" : {
-      "comment" : "charge_session__activation_error__title",
-      "localizations" : {
-        "de" : {
-          "stringUnit" : {
-            "state" : "translated",
-            "value" : "Der Ladepunkt hat einen Fehler gemeldet"
-          }
-        },
-        "en" : {
-          "stringUnit" : {
-            "state" : "translated",
-            "value" : "The charge point reported an error"
-          }
-        },
-        "fr" : {
-          "stringUnit" : {
-            "state" : "translated",
-            "value" : "Le point de charge a renvoyé une erreur"
+  "sourceLanguage": "en",
+  "strings": {
+    " as well as our ": {
+      "comment": "terms_privacy_template_2",
+      "localizations": {
+        "en": {
+          "stringUnit": {
+            "state": "translated",
+            "value": " as well as our "
+          }
+        },
+        "de": {
+          "stringUnit": {
+            "state": "translated",
+            "value": " als auch unsere "
+          }
+        },
+        "fr": {
+          "stringUnit": {
+            "state": "translated",
+            "value": " ainsi que notre "
+          }
+        }
+      }
+    },
+    "%@/kWh": {
+      "comment": "campaign_banner__original_price_text",
+      "localizations": {
+        "en": {
+          "stringUnit": {
+            "state": "translated",
+            "value": "%@/kWh"
+          }
+        },
+        "de": {
+          "stringUnit": {
+            "state": "translated",
+            "value": "%@/kWh"
+          }
+        },
+        "fr": {
+          "stringUnit": {
+            "state": "translated",
+            "value": "%@/kWh"
+          }
+        }
+      }
+    },
+    "%@€/kWh": {
+      "comment": "euros_kw_label",
+      "localizations": {
+        "en": {
+          "stringUnit": {
+            "state": "translated",
+            "value": "%1$@€/kWh"
+          }
+        },
+        "de": {
+          "stringUnit": {
+            "state": "translated",
+            "value": "%1$@€/kWh"
+          }
+        },
+        "fr": {
+          "stringUnit": {
+            "state": "translated",
+            "value": "%1$@€/kWh"
+          }
+        }
+      }
+    },
+    "%lld %%": {
+      "comment": "progress_percentage_template",
+      "localizations": {
+        "en": {
+          "stringUnit": {
+            "state": "translated",
+            "value": "%lld %%"
+          }
+        },
+        "de": {
+          "stringUnit": {
+            "state": "translated",
+            "value": "%lld %%"
+          }
+        },
+        "fr": {
+          "stringUnit": {
+            "state": "translated",
+            "value": "%lld %%"
+          }
+        }
+      }
+    },
+    "'%@' %@ as well as our %@ apply": {
+      "comment": "charge_payment__disclaimer",
+      "localizations": {
+        "en": {
+          "stringUnit": {
+            "state": "translated",
+            "value": "'%1$@' %2$@ as well as our %3$@ apply"
+          }
+        },
+        "de": {
+          "stringUnit": {
+            "state": "translated",
+            "value": "'%1$@' %2$@ sowie unsere %3$@ gelten"
+          }
+        },
+        "fr": {
+          "stringUnit": {
+            "state": "translated",
+            "value": "'%1$@' %2$@ ainsi que %3$@ appliquer"
+          }
+        }
+      }
+    },
+    "+45 123 456 456": {
+      "comment": "contact_phone",
+      "localizations": {
+        "en": {
+          "stringUnit": {
+            "state": "translated",
+            "value": "+45 123 456 456"
+          }
+        },
+        "de": {
+          "stringUnit": {
+            "state": "translated",
+            "value": "+45 123 456 456"
+          }
+        },
+        "fr": {
+          "stringUnit": {
+            "state": "translated",
+            "value": "+45 123 456 456"
+          }
+        }
+      }
+    },
+    "/kWh": {
+      "comment": "kwh_label",
+      "localizations": {
+        "en": {
+          "stringUnit": {
+            "state": "translated",
+            "value": "/kWh"
+          }
+        },
+        "de": {
+          "stringUnit": {
+            "state": "translated",
+            "value": "/kWh"
+          }
+        },
+        "fr": {
+          "stringUnit": {
+            "state": "translated",
+            "value": "/kWh"
+          }
+        }
+      }
+    },
+    "AC": {
+      "comment": "ac_label",
+      "localizations": {
+        "en": {
+          "stringUnit": {
+            "state": "translated",
+            "value": "AC"
+          }
+        },
+        "de": {
+          "stringUnit": {
+            "state": "translated",
+            "value": "AC"
+          }
+        },
+        "fr": {
+          "stringUnit": {
+            "state": "translated",
+            "value": "AC"
+          }
+        }
+      }
+    },
+    "Ad-hoc": {
+      "comment": "campaign_banncampaign_banner__ad_hocer__ad_hoc",
+      "localizations": {
+        "en": {
+          "stringUnit": {
+            "state": "translated",
+            "value": "Ad-hoc"
+          }
+        },
+        "de": {
+          "stringUnit": {
+            "state": "translated",
+            "value": "Ad-hoc"
+          }
+        },
+        "fr": {
+          "stringUnit": {
+            "state": "translated",
+            "value": "Ad-hoc"
+          }
+        }
+      }
+    },
+    "An error occurred": {
+      "comment": "generic_error__title",
+      "localizations": {
+        "en": {
+          "stringUnit": {
+            "state": "translated",
+            "value": "An error occurred"
+          }
+        },
+        "de": {
+          "stringUnit": {
+            "state": "translated",
+            "value": "Ein Fehler ist aufgetreten"
+          }
+        },
+        "fr": {
+          "stringUnit": {
+            "state": "translated",
+            "value": "Une erreur s'est produite"
+          }
+        }
+      }
+    },
+    "An unexpected error has occurred. Please try again or contact our support.": {
+      "comment": "generic_error_bottom_sheet__message",
+      "localizations": {
+        "en": {
+          "stringUnit": {
+            "state": "translated",
+            "value": "An unexpected error has occurred. Please try again or contact our support."
+          }
+        },
+        "de": {
+          "stringUnit": {
+            "state": "translated",
+            "value": "Ein unerwarteter Fehler ist aufgetreten. Bitte versuche es erneut oder kontaktiere unseren Support."
+          }
+        },
+        "fr": {
+          "stringUnit": {
+            "state": "translated",
+            "value": "Une erreur inattendue s'est produite. Veuillez réessayer ou contacter notre support utilisateur."
+          }
+        }
+      }
+    },
+    "An unexpected error occurred.": {
+      "comment": "charge_session__unknown_error__message",
+      "localizations": {
+        "en": {
+          "stringUnit": {
+            "state": "translated",
+            "value": "An unexpected error occurred."
+          }
+        },
+        "de": {
+          "stringUnit": {
+            "state": "translated",
+            "value": "Ein unerwarteter Fehler ist aufgetreten."
+          }
+        },
+        "fr": {
+          "stringUnit": {
+            "state": "translated",
+            "value": "Une erreur inattendue s'est produite."
+          }
+        }
+      }
+    },
+    "Apple Maps": {
+      "comment": "apple_maps",
+      "localizations": {
+        "en": {
+          "stringUnit": {
+            "state": "translated",
+            "value": "Apple Maps"
+          }
+        },
+        "de": {
+          "stringUnit": {
+            "state": "translated",
+            "value": "Apple Karten"
+          }
+        },
+        "fr": {
+          "stringUnit": {
+            "state": "translated",
+            "value": "Cartes Apple"
+          }
+        }
+      }
+    },
+    "Attempting to restore charge session.": {
+      "comment": "charge_session__restoratiojn__message",
+      "localizations": {
+        "en": {
+          "stringUnit": {
+            "state": "translated",
+            "value": "Attempting to restore charge session."
+          }
+        },
+        "de": {
+          "stringUnit": {
+            "state": "translated",
+            "value": "Versuch die Ladesitzung wiederherzustellen."
+          }
+        },
+        "fr": {
+          "stringUnit": {
+            "state": "translated",
+            "value": "Tentative de récupération de la session de recharge."
+          }
+        }
+      }
+    },
+    "Authorization successful": {
+      "comment": "authorization_successful",
+      "localizations": {
+        "en": {
+          "stringUnit": {
+            "state": "translated",
+            "value": "Authorization successful"
+          }
+        },
+        "de": {
+          "stringUnit": {
+            "state": "translated",
+            "value": "Anmeldung erfolgreich"
+          }
+        },
+        "fr": {
+          "stringUnit": {
+            "state": "translated",
+            "value": "Recharge autorisée"
+          }
+        }
+      }
+    },
+    "Available now": {
+      "comment": "charge_point__availability__available",
+      "localizations": {
+        "en": {
+          "stringUnit": {
+            "state": "translated",
+            "value": "Available now"
+          }
+        },
+        "de": {
+          "stringUnit": {
+            "state": "translated",
+            "value": "Jetzt verfügbar"
+          }
+        },
+        "fr": {
+          "stringUnit": {
+            "state": "translated",
+            "value": "Disponible maintenant"
+          }
+        }
+      }
+    },
+    "Back": {
+      "comment": "back",
+      "localizations": {
+        "en": {
+          "stringUnit": {
+            "state": "translated",
+            "value": "Back"
+          }
+        },
+        "de": {
+          "stringUnit": {
+            "state": "translated",
+            "value": "Zurück"
+          }
+        },
+        "fr": {
+          "stringUnit": {
+            "state": "translated",
+            "value": "Retour"
+          }
+        }
+      }
+    },
+    "CPO": {
+      "comment": "cpo_label",
+      "localizations": {
+        "en": {
+          "stringUnit": {
+            "state": "translated",
+            "value": "CPO"
+          }
+        },
+        "de": {
+          "stringUnit": {
+            "state": "translated",
+            "value": "CPO"
+          }
+        },
+        "fr": {
+          "stringUnit": {
+            "state": "translated",
+            "value": "CPO"
+          }
+        }
+      }
+    },
+    "Call": {
+      "comment": "call",
+      "localizations": {
+        "en": {
+          "stringUnit": {
+            "state": "translated",
+            "value": "Call"
+          }
+        },
+        "de": {
+          "stringUnit": {
+            "state": "translated",
+            "value": "Anrufen"
+          }
+        },
+        "fr": {
+          "stringUnit": {
+            "state": "translated",
+            "value": "Appeler"
+          }
+        }
+      }
+    },
+    "Cancel": {
+      "comment": "cancel",
+      "localizations": {
+        "en": {
+          "stringUnit": {
+            "state": "translated",
+            "value": "Cancel"
+          }
+        },
+        "de": {
+          "stringUnit": {
+            "state": "translated",
+            "value": "Abbrechen"
+          }
+        },
+        "fr": {
+          "stringUnit": {
+            "state": "translated",
+            "value": "Annuler"
+          }
+        }
+      }
+    },
+    "Cannot fetch summary": {
+      "comment": "charge_session__payment_summary_error",
+      "localizations": {
+        "en": {
+          "stringUnit": {
+            "state": "translated",
+            "value": "Cannot fetch summary"
+          }
+        },
+        "de": {
+          "stringUnit": {
+            "state": "translated",
+            "value": "Zusammenfassung konnte nicht geladen werden"
+          }
+        },
+        "fr": {
+          "stringUnit": {
+            "state": "translated",
+            "value": "Impossible de récupérer le résumé"
+          }
+        }
+      }
+    },
+    "Charge": {
+      "comment": "charge_label",
+      "localizations": {
+        "en": {
+          "stringUnit": {
+            "state": "translated",
+            "value": "Charge"
+          }
+        },
+        "de": {
+          "stringUnit": {
+            "state": "translated",
+            "value": "Laden"
+          }
+        },
+        "fr": {
+          "stringUnit": {
+            "state": "translated",
+            "value": "Recharger"
+          }
+        }
+      }
+    },
+    "Charge Now": {
+      "comment": "discover_button",
+      "localizations": {
+        "en": {
+          "stringUnit": {
+            "state": "translated",
+            "value": "Charge Now"
+          }
+        },
+        "de": {
+          "stringUnit": {
+            "state": "translated",
+            "value": "Jetzt Laden"
+          }
+        },
+        "fr": {
+          "stringUnit": {
+            "state": "translated",
+            "value": "Charger"
+          }
+        }
+      }
+    },
+    "Charge Session": {
+      "comment": "charge_session__title",
+      "localizations": {
+        "en": {
+          "stringUnit": {
+            "state": "translated",
+            "value": "Charge Session"
+          }
+        },
+        "de": {
+          "stringUnit": {
+            "state": "translated",
+            "value": "Ladevorgang"
+          }
+        },
+        "fr": {
+          "stringUnit": {
+            "state": "translated",
+            "value": "Session de recharge"
+          }
+        }
+      }
+    },
+    "Charge at %@ from %@": {
+      "comment": "campaign_banner__charge_at_station_text",
+      "localizations": {
+        "en": {
+          "stringUnit": {
+            "state": "translated",
+            "value": "Charge at %1$@ from %2$@"
+          }
+        },
+        "de": {
+          "stringUnit": {
+            "state": "translated",
+            "value": "Lade an %1$@ ab %2$@"
+          }
+        },
+        "fr": {
+          "stringUnit": {
+            "state": "translated",
+            "value": "Charger à %1$@ depuis %2$@"
+          }
+        }
+      }
+    },
+    "Charge at %@ station for ": {
+      "comment": "charge_at_station_placeholder",
+      "localizations": {
+        "en": {
+          "stringUnit": {
+            "state": "translated",
+            "value": "Charge at %1$@ station for "
+          }
+        },
+        "de": {
+          "stringUnit": {
+            "state": "translated",
+            "value": "Lade an der Station %1$@ für "
+          }
+        },
+        "fr": {
+          "stringUnit": {
+            "state": "translated",
+            "value": "Charger à la station %1$@ pour "
+          }
+        }
+      }
+    },
+    "Charge without registration": {
+      "comment": "Charge without registration",
+      "localizations": {
+        "en": {
+          "stringUnit": {
+            "state": "translated",
+            "value": "Charge without registration"
+          }
+        },
+        "de": {
+          "stringUnit": {
+            "state": "translated",
+            "value": "Lade ohne Anmeldung"
+          }
+        },
+        "fr": {
+          "stringUnit": {
+            "state": "translated",
+            "value": "Recharger sans inscription"
+          }
+        }
+      }
+    },
+    "Charger is awake!\nStarting session with the charger.": {
+      "comment": "charge_session__connection_initial_success__message",
+      "localizations": {
+        "en": {
+          "stringUnit": {
+            "state": "translated",
+            "value": "Charger is awake!\nStarting session with the charger."
+          }
+        },
+        "de": {
+          "stringUnit": {
+            "state": "translated",
+            "value": "Ladepunkt ist Aktiv.\nLadevorgang wird eingeleitet."
+          }
+        },
+        "fr": {
+          "stringUnit": {
+            "state": "translated",
+            "value": "La borne est disponible!\nLancement de la recharge."
+          }
+        }
+      }
+    },
+    "Charging duration": {
+      "comment": "charging_duration_label",
+      "localizations": {
+        "en": {
+          "stringUnit": {
+            "state": "translated",
+            "value": "Charging duration"
+          }
+        },
+        "de": {
+          "stringUnit": {
+            "state": "translated",
+            "value": "Ladezeit"
+          }
+        },
+        "fr": {
+          "stringUnit": {
+            "state": "translated",
+            "value": "Durée de recharge"
+          }
+        }
+      }
+    },
+    "Charging session is active": {
+      "comment": "charging_session_active_title",
+      "localizations": {
+        "en": {
+          "stringUnit": {
+            "state": "translated",
+            "value": "Charging session is active"
+          }
+        },
+        "de": {
+          "stringUnit": {
+            "state": "translated",
+            "value": "Ladevorgang aktiv"
+          }
+        },
+        "fr": {
+          "stringUnit": {
+            "state": "translated",
+            "value": "Recharge en cours"
+          }
+        }
+      }
+    },
+    "Charging…": {
+      "comment": "charging_label",
+      "localizations": {
+        "en": {
+          "stringUnit": {
+            "state": "translated",
+            "value": "Charging…"
+          }
+        },
+        "de": {
+          "stringUnit": {
+            "state": "translated",
+            "value": "Lädt…"
+          }
+        },
+        "fr": {
+          "stringUnit": {
+            "state": "translated",
+            "value": "Recharge…"
+          }
+        }
+      }
+    },
+    "Close": {
+      "comment": "close",
+      "localizations": {
+        "en": {
+          "stringUnit": {
+            "state": "translated",
+            "value": "Close"
+          }
+        },
+        "de": {
+          "stringUnit": {
+            "state": "translated",
+            "value": "Schließen"
+          }
+        },
+        "fr": {
+          "stringUnit": {
+            "state": "translated",
+            "value": "Fermer"
+          }
+        }
+      }
+    },
+    "Connect your electric vehicle now and start the charging process.": {
+      "comment": "connect_vehicle",
+      "localizations": {
+        "en": {
+          "stringUnit": {
+            "state": "translated",
+            "value": "Connect your electric vehicle now and start the charging process."
+          }
+        },
+        "de": {
+          "stringUnit": {
+            "state": "translated",
+            "value": "Bitte verbinde dein Elektroauto mit der Ladestation und starte den Ladevorgang."
+          }
+        },
+        "fr": {
+          "stringUnit": {
+            "state": "translated",
+            "value": "Connectez votre véhicule électrique maintenant et lancez la recharge."
+          }
+        }
+      }
+    },
+    "Contact Web Support Agent": {
+      "comment": "contact_support_agent",
+      "localizations": {
+        "en": {
+          "stringUnit": {
+            "state": "translated",
+            "value": "Contact Web Support Agent"
+          }
+        },
+        "de": {
+          "stringUnit": {
+            "state": "translated",
+            "value": "Support Agenten kontaktieren"
+          }
+        },
+        "fr": {
+          "stringUnit": {
+            "state": "translated",
+            "value": "Contacter le support en ligne"
+          }
+        }
+      }
+    },
+    "DC": {
+      "comment": "dc_label",
+      "localizations": {
+        "en": {
+          "stringUnit": {
+            "state": "translated",
+            "value": "DC"
+          }
+        },
+        "de": {
+          "stringUnit": {
+            "state": "translated",
+            "value": "DC"
+          }
+        },
+        "fr": {
+          "stringUnit": {
+            "state": "translated",
+            "value": "DC"
+          }
+        }
+      }
+    },
+    "Done": {
+      "comment": "done_label",
+      "localizations": {
+        "en": {
+          "stringUnit": {
+            "state": "translated",
+            "value": "Done"
+          }
+        },
+        "de": {
+          "stringUnit": {
+            "state": "translated",
+            "value": "Fertig"
+          }
+        },
+        "fr": {
+          "stringUnit": {
+            "state": "translated",
+            "value": "Terminé"
+          }
+        }
+      }
+    },
+    "E-Mail": {
+      "comment": "email",
+      "localizations": {
+        "en": {
+          "stringUnit": {
+            "state": "translated",
+            "value": "E-Mail"
+          }
+        },
+        "de": {
+          "stringUnit": {
+            "state": "translated",
+            "value": "E-Mail"
+          }
+        },
+        "fr": {
+          "stringUnit": {
+            "state": "translated",
+            "value": "Email"
+          }
+        }
+      }
+    },
+    "EVSE ID:": {
+      "comment": "code_label",
+      "localizations": {
+        "en": {
+          "stringUnit": {
+            "state": "translated",
+            "value": "EVSE ID:"
+          }
+        },
+        "de": {
+          "stringUnit": {
+            "state": "translated",
+            "value": "EVSE ID:"
+          }
+        },
+        "fr": {
+          "stringUnit": {
+            "state": "translated",
+            "value": "EVSE ID:"
+          }
+        }
+      }
+    },
+    "End charge session": {
+      "comment": "charge_session__error__end_session",
+      "localizations": {
+        "en": {
+          "stringUnit": {
+            "state": "translated",
+            "value": "End charge session"
+          }
+        },
+        "de": {
+          "stringUnit": {
+            "state": "translated",
+            "value": "Ladevorgang beenden"
+          }
+        },
+        "fr": {
+          "stringUnit": {
+            "state": "translated",
+            "value": "Terminer la session"
+          }
+        }
+      }
+    },
+    "Ended": {
+      "comment": "deal_ended",
+      "localizations": {
+        "en": {
+          "stringUnit": {
+            "state": "translated",
+            "value": "Ended"
+          }
+        },
+        "de": {
+          "stringUnit": {
+            "state": "translated",
+            "value": "Beendet"
+          }
+        },
+        "fr": {
+          "stringUnit": {
+            "state": "translated",
+            "value": "Terminé"
+          }
+        }
+      }
+    },
+    "Energy": {
+      "comment": "energy_label",
+      "localizations": {
+        "en": {
+          "stringUnit": {
+            "state": "translated",
+            "value": "Energy"
+          }
+        },
+        "de": {
+          "stringUnit": {
+            "state": "translated",
+            "value": "Energie"
+          }
+        },
+        "fr": {
+          "stringUnit": {
+            "state": "translated",
+            "value": "Énergie"
+          }
+        }
+      }
+    },
+    "Error…": {
+      "comment": "error_label",
+      "localizations": {
+        "en": {
+          "stringUnit": {
+            "state": "translated",
+            "value": "Error…"
+          }
+        },
+        "de": {
+          "stringUnit": {
+            "state": "translated",
+            "value": "Fehler…"
+          }
+        },
+        "fr": {
+          "stringUnit": {
+            "state": "translated",
+            "value": "Erreur…"
+          }
+        }
+      }
+    },
+    "Failed to load charge session details": {
+      "comment": "campaign_banner__charge_session__failed_to_load__text",
+      "localizations": {
+        "en": {
+          "stringUnit": {
+            "state": "translated",
+            "value": "Failed to load charge session details"
+          }
+        },
+        "de": {
+          "stringUnit": {
+            "state": "translated",
+            "value": "Ladevorgang konnte nicht geladen werden"
+          }
+        },
+        "fr": {
+          "stringUnit": {
+            "state": "translated",
+            "value": "Échec du chargement des détails de la session de recharge"
+          }
+        }
+      }
+    },
+    "Failed to load offer": {
+      "comment": "campaign_banner__deal_loading_error__text",
+      "localizations": {
+        "en": {
+          "stringUnit": {
+            "state": "translated",
+            "value": "Failed to load offer"
+          }
+        },
+        "de": {
+          "stringUnit": {
+            "state": "translated",
+            "value": "Angebot konnte nicht geladen werden"
+          }
+        },
+        "fr": {
+          "stringUnit": {
+            "state": "translated",
+            "value": "Impossible de charger l'offre"
+          }
+        }
+      }
+    },
+    "From %@/kWh": {
+      "comment": "campaign_banner__current_price_text",
+      "localizations": {
+        "en": {
+          "stringUnit": {
+            "state": "translated",
+            "value": "From %@/kWh"
+          }
+        },
+        "de": {
+          "stringUnit": {
+            "state": "translated",
+            "value": "Ab %@/kWh"
+          }
+        },
+        "fr": {
+          "stringUnit": {
+            "state": "translated",
+            "value": "Depuis %@/kWh"
+          }
+        }
+      }
+    },
+    "Get in touch with %@s team. You can do so immediately via WhatsApp or E-mail.": {
+      "comment": "support_subtitle",
+      "localizations": {
+        "en": {
+          "stringUnit": {
+            "state": "translated",
+            "value": "Get in touch with %@s team. You can do so immediately via WhatsApp or E-mail."
+          }
+        },
+        "de": {
+          "stringUnit": {
+            "state": "translated",
+            "value": "Nimm Kontakt mit dem %@ Team auf, dies funktioniert über WhatsApp oder E-Mail."
+          }
+        },
+        "fr": {
+          "stringUnit": {
+            "state": "translated",
+            "value": "Communiquez avec l'équipe %@. Vous pouvez le faire immédiatement via WhatsApp ou Email."
+          }
+        }
+      }
+    },
+    "Google Maps": {
+      "comment": "google_maps",
+      "localizations": {
+        "en": {
+          "stringUnit": {
+            "state": "translated",
+            "value": "Google Maps"
+          }
+        },
+        "de": {
+          "stringUnit": {
+            "state": "translated",
+            "value": "Google Maps"
+          }
+        },
+        "fr": {
+          "stringUnit": {
+            "state": "translated",
+            "value": "Google Maps"
+          }
+        }
+      }
+    },
+    "Help & Support": {
+      "comment": "help_support_heading",
+      "localizations": {
+        "en": {
+          "stringUnit": {
+            "state": "translated",
+            "value": "Help & Support"
+          }
+        },
+        "de": {
+          "stringUnit": {
+            "state": "translated",
+            "value": "Hilfe und Support"
+          }
+        },
+        "fr": {
+          "stringUnit": {
+            "state": "translated",
+            "value": "Aide & Support"
+          }
+        }
+      }
+    },
+    "Is the charge point locked?": {
+      "comment": "is_charging_label",
+      "localizations": {
+        "en": {
+          "stringUnit": {
+            "state": "translated",
+            "value": "Is the charge point locked?"
+          }
+        },
+        "de": {
+          "stringUnit": {
+            "state": "translated",
+            "value": "Ist die Station verriegelt?"
+          }
+        },
+        "fr": {
+          "stringUnit": {
+            "state": "translated",
+            "value": "Le point de charge est-il verrouillé?"
+          }
+        }
+      }
+    },
+    "Loading data…": {
+      "comment": "campaign_banner__loading__text",
+      "localizations": {
+        "en": {
+          "stringUnit": {
+            "state": "translated",
+            "value": "Loading data…"
+          }
+        },
+        "de": {
+          "stringUnit": {
+            "state": "translated",
+            "value": "Daten werden geladen…"
+          }
+        },
+        "fr": {
+          "stringUnit": {
+            "state": "translated",
+            "value": "Chargement des données…"
+          }
+        }
+      }
+    },
+    "Manage your current charge session": {
+      "comment": "campaign_banner__active_session_text",
+      "localizations": {
+        "en": {
+          "stringUnit": {
+            "state": "translated",
+            "value": "Manage your current charge session"
+          }
+        },
+        "de": {
+          "stringUnit": {
+            "state": "translated",
+            "value": "Ladevorgang verwalten"
+          }
+        },
+        "fr": {
+          "stringUnit": {
+            "state": "translated",
+            "value": "Gérer la charge"
+          }
+        }
+      }
+    },
+    "Need help or want to give us feedback?": {
+      "comment": "support_title",
+      "localizations": {
+        "en": {
+          "stringUnit": {
+            "state": "translated",
+            "value": "Need help or want to give us feedback?"
+          }
+        },
+        "de": {
+          "stringUnit": {
+            "state": "translated",
+            "value": "Benötigst du Hilfe oder möchtest du uns Feedback geben?"
+          }
+        },
+        "fr": {
+          "stringUnit": {
+            "state": "translated",
+            "value": "Besoin d'aide ou souhaitez nous faire part de vos commentaires?"
+          }
+        }
+      }
+    },
+    "No Charge Session": {
+      "comment": "charge_session_not_found",
+      "localizations": {
+        "en": {
+          "stringUnit": {
+            "state": "translated",
+            "value": "No Charge Session"
+          }
+        },
+        "de": {
+          "stringUnit": {
+            "state": "translated",
+            "value": "Kein aktiver Ladevorgang"
+          }
+        },
+        "fr": {
+          "stringUnit": {
+            "state": "translated",
+            "value": "Pas de session active"
+          }
+        }
+      }
+    },
+    "No charge points available": {
+      "comment": "no_charge_points_available",
+      "localizations": {
+        "en": {
+          "stringUnit": {
+            "state": "translated",
+            "value": "No charge points available"
+          }
+        },
+        "de": {
+          "stringUnit": {
+            "state": "translated",
+            "value": "Keine Ladepunkte verfügbar"
+          }
+        },
+        "fr": {
+          "stringUnit": {
+            "state": "translated",
+            "value": "Pas de points de charge disponibles"
+          }
+        }
+      }
+    },
+    "No offer found": {
+      "comment": "campaign_banner__no_data_text",
+      "localizations": {
+        "en": {
+          "stringUnit": {
+            "state": "translated",
+            "value": "No offer found"
+          }
+        },
+        "de": {
+          "stringUnit": {
+            "state": "translated",
+            "value": "Kein Angebot gefunden"
+          }
+        },
+        "fr": {
+          "stringUnit": {
+            "state": "translated",
+            "value": "Pas d'offre trouvée"
+          }
+        }
+      }
+    },
+    "Occupied": {
+      "comment": "charge_point__availability__occupied",
+      "localizations": {
+        "en": {
+          "stringUnit": {
+            "state": "translated",
+            "value": "Occupied"
+          }
+        },
+        "de": {
+          "stringUnit": {
+            "state": "translated",
+            "value": "Belegt"
+          }
+        },
+        "fr": {
+          "stringUnit": {
+            "state": "translated",
+            "value": "Occupé"
+          }
+        }
+      }
+    },
+    "Offer ends in ": {
+      "comment": "offer_ends_in",
+      "localizations": {
+        "en": {
+          "stringUnit": {
+            "state": "translated",
+            "value": "Offer ends in "
+          }
+        },
+        "de": {
+          "stringUnit": {
+            "state": "translated",
+            "value": "Angebot endet in "
+          }
+        },
+        "fr": {
+          "stringUnit": {
+            "state": "translated",
+            "value": "Se termine dans "
+          }
+        }
+      }
+    },
+    "Offer ends in %@ days": {
+      "comment": "ends_in_days_placeholder",
+      "localizations": {
+        "en": {
+          "stringUnit": {
+            "state": "translated",
+            "value": "Offer ends in %1$@ days"
+          }
+        },
+        "de": {
+          "stringUnit": {
+            "state": "translated",
+            "value": "Angebot endet in %1$@ Tagen"
+          }
+        },
+        "fr": {
+          "stringUnit": {
+            "state": "translated",
+            "value": "L’offre se termine dans %1$@ jours"
+          }
+        }
+      }
+    },
+    "Offer ends in %@h %@m": {
+      "comment": "ends_in_hours_placeholder",
+      "localizations": {
+        "en": {
+          "stringUnit": {
+            "state": "translated",
+            "value": "Offer ends in %1$@h %2$@m"
+          }
+        },
+        "de": {
+          "stringUnit": {
+            "state": "translated",
+            "value": "Angebot endet in %1$@h %2$@m"
+          }
+        },
+        "fr": {
+          "stringUnit": {
+            "state": "translated",
+            "value": "L’offre se termine dans %1$@h %2$@m"
+          }
+        }
+      }
+    },
+    "Offer ends in %@m %@s": {
+      "comment": "ends_in_minutes_placeholder",
+      "localizations": {
+        "en": {
+          "stringUnit": {
+            "state": "translated",
+            "value": "Offer ends in %1$@m %2$@s"
+          }
+        },
+        "de": {
+          "stringUnit": {
+            "state": "translated",
+            "value": "Angebot endet in %1$@m %2$@s"
+          }
+        },
+        "fr": {
+          "stringUnit": {
+            "state": "translated",
+            "value": "L’offre se termine dans %1$@m %2$@s"
+          }
+        }
+      }
+    },
+    "Offer ends in %@s": {
+      "comment": "ends_in_seconds_placeholder",
+      "localizations": {
+        "en": {
+          "stringUnit": {
+            "state": "translated",
+            "value": "Offer ends in %1$@s"
+          }
+        },
+        "de": {
+          "stringUnit": {
+            "state": "translated",
+            "value": "Angebot endet in %1$@s"
+          }
+        },
+        "fr": {
+          "stringUnit": {
+            "state": "translated",
+            "value": "L’offre se termine dans %1$@s"
+          }
+        }
+      }
+    },
+    "Offer has ended": {
+      "comment": "deal_expired_label",
+      "localizations": {
+        "en": {
+          "stringUnit": {
+            "state": "translated",
+            "value": "Offer has ended"
+          }
+        },
+        "de": {
+          "stringUnit": {
+            "state": "translated",
+            "value": "Angebot ist abgelaufen"
+          }
+        },
+        "fr": {
+          "stringUnit": {
+            "state": "translated",
+            "value": "L'offre est terminée"
+          }
+        }
+      }
+    },
+    "Oh, that didn't work out!": {
+      "comment": "generic_error_bottom_sheet__title",
+      "localizations": {
+        "en": {
+          "stringUnit": {
+            "state": "translated",
+            "value": "Oh, that didn't work out!"
+          }
+        },
+        "de": {
+          "stringUnit": {
+            "state": "translated",
+            "value": "Oh, das hat nicht funktioniert!"
+          }
+        },
+        "fr": {
+          "stringUnit": {
+            "state": "translated",
+            "value": "Oh, cela n'a pas fonctionné!"
+          }
+        }
+      }
+    },
+    "Open with": {
+      "comment": "open_with",
+      "localizations": {
+        "en": {
+          "stringUnit": {
+            "state": "translated",
+            "value": "Open with"
+          }
+        },
+        "de": {
+          "stringUnit": {
+            "state": "translated",
+            "value": "Öffnen mit"
+          }
+        },
+        "fr": {
+          "stringUnit": {
+            "state": "translated",
+            "value": "Ouvrir avec"
+          }
+        }
+      }
+    },
+    "Our Terms of Service and Charging as well as our Privacy Policy apply": {
+      "comment": "terms_and_conditions_text",
+      "localizations": {
+        "en": {
+          "stringUnit": {
+            "state": "translated",
+            "value": "Our Terms of Service and Charging as well as our Privacy Policy apply"
+          }
+        },
+        "de": {
+          "stringUnit": {
+            "state": "translated",
+            "value": "Es gelten unsere Nutzungs- und Ladebedingungen sowie unsere Datenschutzbestimmungen."
+          }
+        },
+        "fr": {
+          "stringUnit": {
+            "state": "translated",
+            "value": "Nos conditions d'utilisation et de facturation ainsi que notre politique de confidentialité s'appliquent"
+          }
+        }
+      }
+    },
+    "Out of service": {
+      "comment": "charge_point__availability__out_of_service",
+      "localizations": {
+        "en": {
+          "stringUnit": {
+            "state": "translated",
+            "value": "Out of service"
+          }
+        },
+        "de": {
+          "stringUnit": {
+            "state": "translated",
+            "value": "Außer Betrieb"
+          }
+        },
+        "fr": {
+          "stringUnit": {
+            "state": "translated",
+            "value": "Hors service"
+          }
+        }
+      }
+    },
+    "Pay Now": {
+      "comment": "pay_with_credit_card_button__short",
+      "localizations": {
+        "en": {
+          "stringUnit": {
+            "state": "translated",
+            "value": "Pay Now"
+          }
+        },
+        "de": {
+          "stringUnit": {
+            "state": "translated",
+            "value": "Jetzt bezahlen"
+          }
+        },
+        "fr": {
+          "stringUnit": {
+            "state": "translated",
+            "value": "Payer maintenant"
+          }
+        }
+      }
+    },
+    "Pay with Apple Pay": {
+      "comment": "apple_pay_button",
+      "localizations": {
+        "en": {
+          "stringUnit": {
+            "state": "translated",
+            "value": "Pay with Apple Pay"
+          }
+        },
+        "de": {
+          "stringUnit": {
+            "state": "translated",
+            "value": "Mit Apple Pay bezahlen"
+          }
+        },
+        "fr": {
+          "stringUnit": {
+            "state": "translated",
+            "value": "Payer avec Apple Pay"
+          }
+        }
+      }
+    },
+    "Pay with Credit Card": {
+      "comment": "pay_with_credit_card_button",
+      "localizations": {
+        "en": {
+          "stringUnit": {
+            "state": "translated",
+            "value": "Pay with Credit Card"
+          }
+        },
+        "de": {
+          "stringUnit": {
+            "state": "translated",
+            "value": "Mit Kreditkarte zahlen"
+          }
+        },
+        "fr": {
+          "stringUnit": {
+            "state": "translated",
+            "value": "Payer par carte bancaire"
+          }
+        }
+      }
+    },
+    "Pay with Google Pay": {
+      "comment": "google_pay_button",
+      "localizations": {
+        "en": {
+          "stringUnit": {
+            "state": "translated",
+            "value": "Pay with Google Pay"
+          }
+        },
+        "de": {
+          "stringUnit": {
+            "state": "translated",
+            "value": "Mit Google Pay bezahlen"
+          }
+        },
+        "fr": {
+          "stringUnit": {
+            "state": "translated",
+            "value": "Payer avec Google Pay"
+          }
+        }
+      }
+    },
+    "Payment Summary": {
+      "comment": "charge_session__payment_summary_loading__title",
+      "localizations": {
+        "en": {
+          "stringUnit": {
+            "state": "translated",
+            "value": "Payment Summary"
+          }
+        },
+        "de": {
+          "stringUnit": {
+            "state": "translated",
+            "value": "Zusammenfassung"
+          }
+        },
+        "fr": {
+          "stringUnit": {
+            "state": "translated",
+            "value": "Résumé du paiement"
+          }
+        }
+      }
+    },
+    "Payment expired": {
+      "comment": "charge_session__unauthorized_error__title",
+      "localizations": {
+        "en": {
+          "stringUnit": {
+            "state": "translated",
+            "value": "Payment expired"
+          }
+        },
+        "de": {
+          "stringUnit": {
+            "state": "translated",
+            "value": "Zahlung abgelaufen"
+          }
+        },
+        "fr": {
+          "stringUnit": {
+            "state": "translated",
+            "value": "Paiement expiré"
+          }
+        }
+      }
+    },
+    "Please end charging manually": {
+      "comment": "charge_session__stop_failed_title",
+      "localizations": {
+        "en": {
+          "stringUnit": {
+            "state": "translated",
+            "value": "Please end charging manually"
+          }
+        },
+        "de": {
+          "stringUnit": {
+            "state": "translated",
+            "value": "Bitte beende den Ladevorgang manuell"
+          }
+        },
+        "fr": {
+          "stringUnit": {
+            "state": "translated",
+            "value": "Veuillez terminer la recharge manuellement"
+          }
+        }
+      }
+    },
+    "Please stop charging manually by removing the charging cable first from your car and then from the charging station.\n\nWe will analyze the problem and try to solve it together with the operator of the charging station.": {
+      "comment": "charge_session__stop_failed_message",
+      "localizations": {
+        "en": {
+          "stringUnit": {
+            "state": "translated",
+            "value": "Please stop charging manually by removing the charging cable first from your car and then from the charging station.\n\nWe will analyze the problem and try to solve it together with the operator of the charging station."
+          }
+        },
+        "de": {
+          "stringUnit": {
+            "state": "translated",
+            "value": "Bitte beende das Laden manuell, indem du das Ladekabel zunächst aus deinem Auto und dann aus der Ladesäule entfernst.\n\nWir werden das Problem analysieren und versuchen gemeinsam mit dem Betreiber der Säule zu lösen."
+          }
+        },
+        "fr": {
+          "stringUnit": {
+            "state": "translated",
+            "value": "Veuillez arrêter la recharge manuellement en débranchant d'abord le câble de votre voiture, ensuite de la borne."
+          }
+        }
+      }
+    },
+    "Plug in your charging cable": {
+      "comment": "help_unlock_item_2",
+      "localizations": {
+        "en": {
+          "stringUnit": {
+            "state": "translated",
+            "value": "Plug in your charging cable"
+          }
+        },
+        "de": {
+          "stringUnit": {
+            "state": "translated",
+            "value": "Ladekabel einstecken"
+          }
+        },
+        "fr": {
+          "stringUnit": {
+            "state": "translated",
+            "value": "Branchez votre câble de recharge"
+          }
+        }
+      }
+    },
+    "Powered by": {
+      "comment": "powered_by_label",
+      "localizations": {
+        "en": {
+          "stringUnit": {
+            "state": "translated",
+            "value": "Powered by"
+          }
+        },
+        "de": {
+          "stringUnit": {
+            "state": "translated",
+            "value": "Ermöglicht durch"
+          }
+        },
+        "fr": {
+          "stringUnit": {
+            "state": "translated",
+            "value": "Propulsé par"
+          }
+        }
+      }
+    },
+    "Preparing": {
+      "comment": "charge_session__activation_loading__title",
+      "localizations": {
+        "en": {
+          "stringUnit": {
+            "state": "translated",
+            "value": "Preparing"
+          }
+        },
+        "de": {
+          "stringUnit": {
+            "state": "translated",
+            "value": "Wird initialisiert"
+          }
+        },
+        "fr": {
+          "stringUnit": {
+            "state": "translated",
+            "value": "Préparation"
+          }
+        }
+      }
+    },
+    "Privacy Policy": {
+      "comment": "privacy_policy_label",
+      "localizations": {
+        "en": {
+          "stringUnit": {
+            "state": "translated",
+            "value": "Privacy Policy"
+          }
+        },
+        "de": {
+          "stringUnit": {
+            "state": "translated",
+            "value": "Datenschutzerklärung"
+          }
+        },
+        "fr": {
+          "stringUnit": {
+            "state": "translated",
+            "value": "Politique de confidentialité"
+          }
+        }
+      }
+    },
+    "Reaching out to the charger.\nPlease bear with us for a moment.": {
+      "comment": "charge_session__activation_loading__message",
+      "localizations": {
+        "en": {
+          "stringUnit": {
+            "state": "translated",
+            "value": "Reaching out to the charger.\nPlease bear with us for a moment."
+          }
+        },
+        "de": {
+          "stringUnit": {
+            "state": "translated",
+            "value": "Verbindung zum Ladepunkt wird hergestellt.\nBitte etwas Geduld."
+          }
+        },
+        "fr": {
+          "stringUnit": {
+            "state": "translated",
+            "value": "Connexion au chargeur en cours.\nVeuillez patienter un instant."
+          }
+        }
+      }
+    },
+    "Restoring session": {
+      "comment": "charge_session__restoration__title",
+      "localizations": {
+        "en": {
+          "stringUnit": {
+            "state": "translated",
+            "value": "Restoring session"
+          }
+        },
+        "de": {
+          "stringUnit": {
+            "state": "translated",
+            "value": "Ladesitzung wird wiederhergestellt"
+          }
+        },
+        "fr": {
+          "stringUnit": {
+            "state": "translated",
+            "value": "Restauration de la session"
+          }
+        }
+      }
+    },
+    "Route": {
+      "comment": "route_label",
+      "localizations": {
+        "en": {
+          "stringUnit": {
+            "state": "translated",
+            "value": "Route"
+          }
+        },
+        "de": {
+          "stringUnit": {
+            "state": "translated",
+            "value": "Route"
+          }
+        },
+        "fr": {
+          "stringUnit": {
+            "state": "translated",
+            "value": "Itinéraire"
+          }
+        }
+      }
+    },
+    "Select charge point": {
+      "comment": "select_charge_point_label",
+      "localizations": {
+        "en": {
+          "stringUnit": {
+            "state": "translated",
+            "value": "Select charge point"
+          }
+        },
+        "de": {
+          "stringUnit": {
+            "state": "translated",
+            "value": "Ladepunkt wählen"
+          }
+        },
+        "fr": {
+          "stringUnit": {
+            "state": "translated",
+            "value": "Sélectionner un point de charge"
+          }
+        }
+      }
+    },
+    "Server error": {
+      "comment": "charge_session__unknown_error__title",
+      "localizations": {
+        "en": {
+          "stringUnit": {
+            "state": "translated",
+            "value": "Server error"
+          }
+        },
+        "de": {
+          "stringUnit": {
+            "state": "translated",
+            "value": "Server Fehler"
+          }
+        },
+        "fr": {
+          "stringUnit": {
+            "state": "translated",
+            "value": "Erreur serveur"
+          }
+        }
+      }
+    },
+    "Site": {
+      "comment": "site",
+      "localizations": {
+        "en": {
+          "stringUnit": {
+            "state": "translated",
+            "value": "Site"
+          }
+        },
+        "de": {
+          "stringUnit": {
+            "state": "translated",
+            "value": "Station"
+          }
+        },
+        "fr": {
+          "stringUnit": {
+            "state": "translated",
+            "value": "Site"
+          }
+        }
+      }
+    },
+    "Start": {
+      "comment": "start_label",
+      "localizations": {
+        "en": {
+          "stringUnit": {
+            "state": "translated",
+            "value": "Start"
+          }
+        },
+        "de": {
+          "stringUnit": {
+            "state": "translated",
+            "value": "Starten"
+          }
+        },
+        "fr": {
+          "stringUnit": {
+            "state": "translated",
+            "value": "Démarrer"
+          }
+        }
+      }
+    },
+    "Start charging before the offer ends & get the full discount!": {
+      "comment": "charging_discont_banner_label",
+      "localizations": {
+        "en": {
+          "stringUnit": {
+            "state": "translated",
+            "value": "Start charging before the offer ends & get the full discount!"
+          }
+        },
+        "de": {
+          "stringUnit": {
+            "state": "translated",
+            "value": "Lade bevor das Angebot ausläuft und erhalte den vollen Rabatt!"
+          }
+        },
+        "fr": {
+          "stringUnit": {
+            "state": "translated",
+            "value": "Commencez à recharger avant la fin de l’offre pour profiter de la remise complète!"
+          }
+        }
+      }
+    },
+    "Start charging process": {
+      "comment": "start_charging_process",
+      "localizations": {
+        "en": {
+          "stringUnit": {
+            "state": "translated",
+            "value": "Start charging process"
+          }
+        },
+        "de": {
+          "stringUnit": {
+            "state": "translated",
+            "value": "Ladevorgang starten"
+          }
+        },
+        "fr": {
+          "stringUnit": {
+            "state": "translated",
+            "value": "Démarrer la recharge"
+          }
+        }
+      }
+    },
+    "Start your charging session to unlock the charge point": {
+      "comment": "help_unlock_item_1",
+      "localizations": {
+        "en": {
+          "stringUnit": {
+            "state": "translated",
+            "value": "Start your charging session to unlock the charge point"
+          }
+        },
+        "de": {
+          "stringUnit": {
+            "state": "translated",
+            "value": "Starte das Laden um die Ladepunkt zu entsperren"
+          }
+        },
+        "fr": {
+          "stringUnit": {
+            "state": "translated",
+            "value": "Démarrez votre session pour déverrouiller le point de charge"
+          }
+        }
+      }
+    },
+    "Start your session to unlock": {
+      "comment": "start_your_session_to_unlock",
+      "localizations": {
+        "en": {
+          "stringUnit": {
+            "state": "translated",
+            "value": "Start your session to unlock"
+          }
+        },
+        "de": {
+          "stringUnit": {
+            "state": "translated",
+            "value": "Starte das Laden um die Ladestation zu entsperren"
+          }
+        },
+        "fr": {
+          "stringUnit": {
+            "state": "translated",
+            "value": "Démarrez votre session pour déverrouiller"
+          }
+        }
+      }
+    },
+    "Starting": {
+      "comment": "charge_session__connection_initial_success__title",
+      "localizations": {
+        "en": {
+          "stringUnit": {
+            "state": "translated",
+            "value": "Starting"
+          }
+        },
+        "de": {
+          "stringUnit": {
+            "state": "translated",
+            "value": "Ladung wird initialisiert"
+          }
+        },
+        "fr": {
+          "stringUnit": {
+            "state": "translated",
+            "value": "Démarrage"
+          }
+        }
+      }
+    },
+    "Stop charging": {
+      "comment": "stop_charging_button",
+      "localizations": {
+        "en": {
+          "stringUnit": {
+            "state": "translated",
+            "value": "Stop charging"
+          }
+        },
+        "de": {
+          "stringUnit": {
+            "state": "translated",
+            "value": "Laden beenden"
+          }
+        },
+        "fr": {
+          "stringUnit": {
+            "state": "translated",
+            "value": "Arrêter la recharge"
+          }
+        }
+      }
+    },
+    "Stopping": {
+      "comment": "charge_session__stop_requested__title",
+      "localizations": {
+        "en": {
+          "stringUnit": {
+            "state": "translated",
+            "value": "Stopping"
+          }
+        },
+        "de": {
+          "stringUnit": {
+            "state": "translated",
+            "value": "Ladevorgang wird gestoppt"
+          }
+        },
+        "fr": {
+          "stringUnit": {
+            "state": "translated",
+            "value": "Arrêt en cours"
+          }
+        }
+      }
+    },
+    "Stopping the charging station": {
+      "comment": "stop_charging_session_label",
+      "localizations": {
+        "en": {
+          "stringUnit": {
+            "state": "translated",
+            "value": "Stopping the charging station"
+          }
+        },
+        "de": {
+          "stringUnit": {
+            "state": "translated",
+            "value": "Stoppen der Ladestation"
+          }
+        },
+        "fr": {
+          "stringUnit": {
+            "state": "translated",
+            "value": "Arrêt en cours"
+          }
+        }
+      }
+    },
+    "Support": {
+      "comment": "support_button",
+      "localizations": {
+        "en": {
+          "stringUnit": {
+            "state": "translated",
+            "value": "Support"
+          }
+        },
+        "de": {
+          "stringUnit": {
+            "state": "translated",
+            "value": "Support"
+          }
+        },
+        "fr": {
+          "stringUnit": {
+            "state": "translated",
+            "value": "Support"
+          }
+        }
+      }
+    },
+    "Terms of Service & Charging": {
+      "comment": "terms_privacy_template_1",
+      "localizations": {
+        "en": {
+          "stringUnit": {
+            "state": "translated",
+            "value": "Terms of Service & Charging"
+          }
+        },
+        "de": {
+          "stringUnit": {
+            "state": "translated",
+            "value": "Nutzungs- und Ladebedingungen"
+          }
+        },
+        "fr": {
+          "stringUnit": {
+            "state": "translated",
+            "value": "Conditions d’utilisation & recharge"
+          }
+        }
+      }
+    },
+    "Terms of Service and Charging": {
+      "comment": "term_and_conditions_label",
+      "localizations": {
+        "en": {
+          "stringUnit": {
+            "state": "translated",
+            "value": "Terms of Service and Charging"
+          }
+        },
+        "de": {
+          "stringUnit": {
+            "state": "translated",
+            "value": "Nutzungs- und Ladebedingungen"
+          }
+        },
+        "fr": {
+          "stringUnit": {
+            "state": "translated",
+            "value": "Conditions d’utilisation et de recharge"
+          }
+        }
+      }
+    },
+    "The charge offers could not be loaded. Please try again later.": {
+      "comment": "charge_offer_details__loading_error_message",
+      "localizations": {
+        "en": {
+          "stringUnit": {
+            "state": "translated",
+            "value": "The charge offers could not be loaded. Please try again later."
+          }
+        },
+        "de": {
+          "stringUnit": {
+            "state": "translated",
+            "value": "Die Angebote konnten nicht geladen werden. Bitte versuche es erneut."
+          }
+        },
+        "fr": {
+          "stringUnit": {
+            "state": "translated",
+            "value": "L’offres n’a pas pu être chargé. Veuillez réessayer plus tard."
+          }
+        }
+      }
+    },
+    "The charge point reported an error": {
+      "comment": "charge_session__activation_error__title",
+      "localizations": {
+        "en": {
+          "stringUnit": {
+            "state": "translated",
+            "value": "The charge point reported an error"
+          }
+        },
+        "de": {
+          "stringUnit": {
+            "state": "translated",
+            "value": "Der Ladepunkt hat einen Fehler gemeldet"
+          }
+        },
+        "fr": {
+          "stringUnit": {
+            "state": "translated",
+            "value": "Le point de charge a renvoyé une erreur"
           }
         }
       }
     },
     "The station is awake -Start the charging session with the charger" : {
-      "comment" : "start_hint",
-      "extractionState" : "stale",
-      "localizations" : {
-        "de" : {
-          "stringUnit" : {
-            "state" : "translated",
-            "value" : "Ladestation aktiviert, starte den Ladepunkt"
-          }
-        },
-        "en" : {
-          "stringUnit" : {
-            "state" : "translated",
-            "value" : "The station is awake +Start the charging session with the charger": {
+      "comment": "start_hint",
+      "localizations": {
+        "en": {
+          "stringUnit": {
+            "state": "translated",
+            "value": "The station is awake  Start the charging session with the charger"
           }
         },
-        "fr" : {
-          "stringUnit" : {
-            "state" : "translated",
-            "value" : "La station est éveillée Démarrer la session de chargement avec le chargeur"
-          }
-        }
-      }
-=======
-
-    },
-    "The charge point reported an error" : {
-
-    },
-    "This offer has ended, but more are coming!" : {
-
-    },
-    "This offer has expired, but more are coming!" : {
-
-    },
-    "This offer has expired, but more deals are coming!" : {
-
-    },
-    "Thursday" : {
-
->>>>>>> 0ba7f591
-    },
-    "This offer has ended, but more are coming!" : {
-      "comment" : "campaign_banner__deal_expired_message",
-      "localizations" : {
-        "de" : {
-          "stringUnit" : {
-            "state" : "translated",
-            "value" : "Dieses Angebot ist abgelaufen, aber es kommen noch mehr!"
-          }
-        },
-        "en" : {
-          "stringUnit" : {
-            "state" : "translated",
-            "value" : "This offer has ended, but more are coming!"
-          }
-        },
-        "fr" : {
-          "stringUnit" : {
-            "state" : "translated",
-            "value" : "Cette offre a expiré, mais d'autres arrivent bientôt!"
-          }
-        }
-      }
-    },
-    "Total" : {
-      "comment" : "total",
-      "localizations" : {
-        "de" : {
-          "stringUnit" : {
-            "state" : "translated",
-            "value" : "Gesamt"
-          }
-        },
-        "en" : {
-          "stringUnit" : {
-            "state" : "translated",
-            "value" : "Total"
-          }
-        },
-        "fr" : {
-          "stringUnit" : {
-            "state" : "translated",
-            "value" : "Total"
-          }
-        }
-      }
-    },
-    "Try again" : {
-<<<<<<< HEAD
-      "comment" : "try_again",
-      "localizations" : {
-        "de" : {
-          "stringUnit" : {
-            "state" : "translated",
-            "value" : "Erneut versuchen"
-          }
-        },
-        "en" : {
-          "stringUnit" : {
-            "state" : "translated",
-            "value" : "Try again"
-          }
-        },
-        "fr" : {
-          "stringUnit" : {
-            "state" : "translated",
-            "value" : "Réessayer"
-          }
-        }
-      }
-=======
-
-    },
-    "Tuesday" : {
-
->>>>>>> 0ba7f591
-    },
-    "Understood" : {
-      "comment" : "understood",
-      "localizations" : {
-        "de" : {
-          "stringUnit" : {
-            "state" : "translated",
-            "value" : "Verstanden"
-          }
-        },
-        "en" : {
-          "stringUnit" : {
-            "state" : "translated",
-            "value" : "Understood"
-          }
-        },
-        "fr" : {
-          "stringUnit" : {
-            "state" : "translated",
-            "value" : "Compris"
-          }
-        }
-      }
-    },
-    "Unfortunately, the charging session could not be started at this charge point. Please try again later or use another charge point." : {
-      "comment" : "charge_session__activation_error__message",
-      "localizations" : {
-        "de" : {
-          "stringUnit" : {
-            "state" : "translated",
-            "value" : "Leider konnten wir die Ladung an dieser Station nicht starten. Bitte versuch es später erneut oder wähle einen anderen Ladepunkt."
-          }
-        },
-        "en" : {
-          "stringUnit" : {
-            "state" : "translated",
-            "value" : "Unfortunately, the charging session could not be started at this charge point. Please try again later or use another charge point."
-          }
-        },
-        "fr" : {
-          "stringUnit" : {
-            "state" : "translated",
-            "value" : "La session n’a pas pu être démarrée avec ce point de charge. Veuillez réessayer ou utiliser une autre prise."
-          }
-        }
-      }
-    },
-<<<<<<< HEAD
-    "Unfortunately, the time between payment and session start was too long. We need you to authorize a new deposit on your payment method." : {
-      "comment" : "charge_session__unauthorized_error__message",
-      "localizations" : {
-        "de" : {
-          "stringUnit" : {
-            "state" : "translated",
-            "value" : "Leider ist die Zahlung ausgelaufen. Wir müssen erneut den Betrag auf deiner Zahlungsmethode reservieren."
-          }
-        },
-        "en" : {
-          "stringUnit" : {
-            "state" : "translated",
-            "value" : "Unfortunately, the time between payment and session start was too long. We need you to authorize a new deposit on your payment method."
-          }
-        },
-        "fr" : {
-          "stringUnit" : {
-            "state" : "translated",
-            "value" : "Le délai entre le paiement et le début de la session a été trop long. Veuillez autoriser un nouveau paiement."
-          }
-        }
-      }
-    },
-    "Unfortunately, we did not find your email app." : {
-      "comment" : "email_app_missing_title",
-      "extractionState" : "stale",
-      "localizations" : {
-        "de" : {
-          "stringUnit" : {
-            "state" : "translated",
-            "value" : "Wir konnten leider keine E-Mail-App finden."
-          }
-        },
-        "en" : {
-          "stringUnit" : {
-            "state" : "translated",
-            "value" : "Unfortunately, we did not find your email app."
-          }
-        },
-        "fr" : {
-          "stringUnit" : {
-            "state" : "translated",
-            "value" : "Malheureusement, aucune application Email n’a été trouvée."
-          }
-        }
-      }
-=======
-    "Unfortunately, the charging session could not be started at this charge point. Please try again later or use another charge point." : {
-
-    },
-    "Unfortunately, the time between payment and session start was too long. We need you to authorize a new deposit on your payment method." : {
-
->>>>>>> 0ba7f591
-    },
-    "We are connecting to the station to end the charging session." : {
-      "comment" : "end_session_message",
-      "localizations" : {
-        "de" : {
-          "stringUnit" : {
-            "state" : "translated",
-            "value" : "Verbindung zum Ladepunkt wird hergestellt, um die Ladung zu beenden."
-          }
-        },
-        "en" : {
-          "stringUnit" : {
-            "state" : "translated",
-            "value" : "We are connecting to the station to end the charging session."
-          }
-        },
-        "fr" : {
-          "stringUnit" : {
-            "state" : "translated",
-            "value" : "Connexion à la station pour terminer la session."
-          }
-        }
-      }
-    },
-    "Web Support" : {
-      "comment" : "contact_support_agent_short",
-      "localizations" : {
-        "de" : {
-          "stringUnit" : {
-            "state" : "translated",
-            "value" : "Web Support"
-          }
-        },
-        "en" : {
-          "stringUnit" : {
-            "state" : "translated",
-            "value" : "Web Support"
-          }
-        },
-        "fr" : {
-          "stringUnit" : {
-            "state" : "translated",
-            "value" : "Support web"
-          }
-        }
-      }
-    },
-    "Wednesday" : {
-
-    },
-    "WhatsApp" : {
-      "comment" : "whatsapp",
-      "localizations" : {
-        "de" : {
-          "stringUnit" : {
-            "state" : "translated",
-            "value" : "WhatsApp"
-          }
-        },
-        "en" : {
-          "stringUnit" : {
-            "state" : "translated",
-            "value" : "WhatsApp"
-          }
-        },
-        "fr" : {
-          "stringUnit" : {
-            "state" : "translated",
-            "value" : "WhatsApp"
+        "de": {
+          "stringUnit": {
+            "state": "translated",
+            "value": "Ladestation aktiviert, starte den Ladepunkt"
+          }
+        },
+        "fr": {
+          "stringUnit": {
+            "state": "translated",
+            "value": "La station est éveillée Démarrer la session de chargement avec le chargeur"
+          }
+        }
+      }
+    },
+    "This offer has ended, but more are coming!": {
+      "comment": "campaign_banner__deal_expired_message",
+      "localizations": {
+        "en": {
+          "stringUnit": {
+            "state": "translated",
+            "value": "This offer has ended, but more are coming!"
+          }
+        },
+        "de": {
+          "stringUnit": {
+            "state": "translated",
+            "value": "Dieses Angebot ist abgelaufen, aber es kommen noch mehr!"
+          }
+        },
+        "fr": {
+          "stringUnit": {
+            "state": "translated",
+            "value": "Cette offre a expiré, mais d'autres arrivent bientôt!"
+          }
+        }
+      }
+    },
+    "Total": {
+      "comment": "total",
+      "localizations": {
+        "en": {
+          "stringUnit": {
+            "state": "translated",
+            "value": "Total"
+          }
+        },
+        "de": {
+          "stringUnit": {
+            "state": "translated",
+            "value": "Gesamt"
+          }
+        },
+        "fr": {
+          "stringUnit": {
+            "state": "translated",
+            "value": "Total"
+          }
+        }
+      }
+    },
+    "Try again": {
+      "comment": "try_again",
+      "localizations": {
+        "en": {
+          "stringUnit": {
+            "state": "translated",
+            "value": "Try again"
+          }
+        },
+        "de": {
+          "stringUnit": {
+            "state": "translated",
+            "value": "Erneut versuchen"
+          }
+        },
+        "fr": {
+          "stringUnit": {
+            "state": "translated",
+            "value": "Réessayer"
+          }
+        }
+      }
+    },
+    "Understood": {
+      "comment": "understood",
+      "localizations": {
+        "en": {
+          "stringUnit": {
+            "state": "translated",
+            "value": "Understood"
+          }
+        },
+        "de": {
+          "stringUnit": {
+            "state": "translated",
+            "value": "Verstanden"
+          }
+        },
+        "fr": {
+          "stringUnit": {
+            "state": "translated",
+            "value": "Compris"
+          }
+        }
+      }
+    },
+    "Unfortunately, the charging session could not be started at this charge point. Please try again later or use another charge point.": {
+      "comment": "charge_session__activation_error__message",
+      "localizations": {
+        "en": {
+          "stringUnit": {
+            "state": "translated",
+            "value": "Unfortunately, the charging session could not be started at this charge point. Please try again later or use another charge point."
+          }
+        },
+        "de": {
+          "stringUnit": {
+            "state": "translated",
+            "value": "Leider konnten wir die Ladung an dieser Station nicht starten. Bitte versuch es später erneut oder wähle einen anderen Ladepunkt."
+          }
+        },
+        "fr": {
+          "stringUnit": {
+            "state": "translated",
+            "value": "La session n’a pas pu être démarrée avec ce point de charge. Veuillez réessayer ou utiliser une autre prise."
+          }
+        }
+      }
+    },
+    "Unfortunately, the time between payment and session start was too long. We need you to authorize a new deposit on your payment method.": {
+      "comment": "charge_session__unauthorized_error__message",
+      "localizations": {
+        "en": {
+          "stringUnit": {
+            "state": "translated",
+            "value": "Unfortunately, the time between payment and session start was too long. We need you to authorize a new deposit on your payment method."
+          }
+        },
+        "de": {
+          "stringUnit": {
+            "state": "translated",
+            "value": "Leider ist die Zahlung ausgelaufen. Wir müssen erneut den Betrag auf deiner Zahlungsmethode reservieren."
+          }
+        },
+        "fr": {
+          "stringUnit": {
+            "state": "translated",
+            "value": "Le délai entre le paiement et le début de la session a été trop long. Veuillez autoriser un nouveau paiement."
+          }
+        }
+      }
+    },
+    "Unfortunately, we did not find your email app.": {
+      "comment": "email_app_missing_title",
+      "localizations": {
+        "en": {
+          "stringUnit": {
+            "state": "translated",
+            "value": "Unfortunately, we did not find your email app."
+          }
+        },
+        "de": {
+          "stringUnit": {
+            "state": "translated",
+            "value": "Wir konnten leider keine E-Mail-App finden."
+          }
+        },
+        "fr": {
+          "stringUnit": {
+            "state": "translated",
+            "value": "Malheureusement, aucune application Email n’a été trouvée."
+          }
+        }
+      }
+    },
+    "We are connecting to the station to end the charging session.": {
+      "comment": "end_session_message",
+      "localizations": {
+        "en": {
+          "stringUnit": {
+            "state": "translated",
+            "value": "We are connecting to the station to end the charging session."
+          }
+        },
+        "de": {
+          "stringUnit": {
+            "state": "translated",
+            "value": "Verbindung zum Ladepunkt wird hergestellt, um die Ladung zu beenden."
+          }
+        },
+        "fr": {
+          "stringUnit": {
+            "state": "translated",
+            "value": "Connexion à la station pour terminer la session."
+          }
+        }
+      }
+    },
+    "Web Support": {
+      "comment": "contact_support_agent_short",
+      "localizations": {
+        "en": {
+          "stringUnit": {
+            "state": "translated",
+            "value": "Web Support"
+          }
+        },
+        "de": {
+          "stringUnit": {
+            "state": "translated",
+            "value": "Web Support"
+          }
+        },
+        "fr": {
+          "stringUnit": {
+            "state": "translated",
+            "value": "Support web"
+          }
+        }
+      }
+    },
+    "WhatsApp": {
+      "comment": "whatsapp",
+      "localizations": {
+        "en": {
+          "stringUnit": {
+            "state": "translated",
+            "value": "WhatsApp"
+          }
+        },
+        "de": {
+          "stringUnit": {
+            "state": "translated",
+            "value": "WhatsApp"
+          }
+        },
+        "fr": {
+          "stringUnit": {
+            "state": "translated",
+            "value": "WhatsApp"
+          }
+        }
+      }
+    },
+    "export__ios": {
+      "comment": "export__ios",
+      "localizations": {
+        "en": {
+          "stringUnit": {
+            "state": "translated",
+            "value": "export__ios"
+          }
+        },
+        "de": {
+          "stringUnit": {
+            "state": "translated",
+            "value": "export__ios"
+          }
+        },
+        "fr": {
+          "stringUnit": {
+            "state": "translated",
+            "value": "export__ios"
+          }
+        }
+      }
+    },
+    "kW": {
+      "comment": "kw_label",
+      "localizations": {
+        "en": {
+          "stringUnit": {
+            "state": "translated",
+            "value": "kW"
+          }
+        },
+        "de": {
+          "stringUnit": {
+            "state": "translated",
+            "value": "kW"
+          }
+        },
+        "fr": {
+          "stringUnit": {
+            "state": "translated",
+            "value": "kW"
+          }
+        }
+      }
+    },
+    "kWh charged": {
+      "comment": "kilowatts_charged_label",
+      "localizations": {
+        "en": {
+          "stringUnit": {
+            "state": "translated",
+            "value": "kWh charged"
+          }
+        },
+        "de": {
+          "stringUnit": {
+            "state": "translated",
+            "value": "kWh geladen"
+          }
+        },
+        "fr": {
+          "stringUnit": {
+            "state": "translated",
+            "value": "kWh rechargés"
+          }
+        }
+      }
+    },
+    "€": {
+      "comment": "euros_label",
+      "localizations": {
+        "en": {
+          "stringUnit": {
+            "state": "translated",
+            "value": "€"
+          }
+        },
+        "de": {
+          "stringUnit": {
+            "state": "translated",
+            "value": "€"
+          }
+        },
+        "fr": {
+          "stringUnit": {
+            "state": "translated",
+            "value": "€"
           }
         }
       }
     }
   },
-  "version" : "1.0"
+  "version": "1.0"
 }